/*
 *
 * ***** BEGIN LICENSE BLOCK *****
 * Version: MPL 1.1/GPL 2.0
 *
 * The contents of this file are subject to the Mozilla Public License Version
 * 1.1 (the "License"); you may not use this file except in compliance with
 * the License. You may obtain a copy of the License at
 * http://www.mozilla.org/MPL/
 *
 * Software distributed under the License is distributed on an "AS IS" basis,
 * WITHOUT WARRANTY OF ANY KIND, either express or implied. See the License
 * for the specific language governing rights and limitations under the
 * License.
 *
 * The Original Code is Rhino code, released
 * May 6, 1999.
 *
 * The Initial Developer of the Original Code is
 * Netscape Communications Corporation.
 * Portions created by the Initial Developer are Copyright (C) 1997-1999
 * the Initial Developer. All Rights Reserved.
 *
 * Contributor(s):
 *   Roger Lawrence
 *   Mike McCabe
 *   Igor Bukanov
 *   Milen Nankov
 *
 * Alternatively, the contents of this file may be used under the terms of
 * the GNU General Public License Version 2 or later (the "GPL"), in which
 * case the provisions of the GPL are applicable instead of those above. If
 * you wish to allow use of your version of this file only under the terms of
 * the GPL and not to allow others to use your version of this file under the
 * MPL, indicate your decision by deleting the provisions above and replacing
 * them with the notice and other provisions required by the GPL. If you do
 * not delete the provisions above, a recipient may use your version of this
 * file under either the MPL or the GPL.
 *
 * ***** END LICENSE BLOCK ***** */

package com.google.javascript.rhino;

/**
 * This class implements the JavaScript scanner.
 *
 * It is based on the C source files jsscan.c and jsscan.h
 * in the jsref package.
 *
 */

public class Token {

    /**
     * Token types.
     */
    public final static int
        ERROR          = -1,

        RETURN         = 4,
        BITOR          = 9,
        BITXOR         = 10,
        BITAND         = 11,
        EQ             = 12,
        NE             = 13,
        LT             = 14,
        LE             = 15,
        GT             = 16,
        GE             = 17,
        LSH            = 18,
        RSH            = 19,
        URSH           = 20,
        ADD            = 21,
        SUB            = 22,
        MUL            = 23,
        DIV            = 24,
        MOD            = 25,
        NOT            = 26,
        BITNOT         = 27,
        POS            = 28,
        NEG            = 29,
        NEW            = 30,
        DELPROP        = 31,
        TYPEOF         = 32,
        GETPROP        = 33,
        GETELEM        = 35,
        CALL           = 37,
        NAME           = 38,
        NUMBER         = 39,
        STRING         = 40,
        NULL           = 41,
        THIS           = 42,
        FALSE          = 43,
        TRUE           = 44,
        SHEQ           = 45,   // shallow equality (===)
        SHNE           = 46,   // shallow inequality (!==)
        REGEXP         = 47,
        THROW          = 49,
        IN             = 51,
        INSTANCEOF     = 52,
        ARRAYLIT       = 63, // array literal
        OBJECTLIT      = 64, // object literal

        TRY            = 77,
        PARAM_LIST     = 83,
        COMMA          = 85,  // comma operator

        ASSIGN         = 86,  // simple assignment  (=)
        ASSIGN_BITOR   = 87,  // |=
        ASSIGN_BITXOR  = 88,  // ^=
        ASSIGN_BITAND  = 89,  // &=
        ASSIGN_LSH     = 90,  // <<=
        ASSIGN_RSH     = 91,  // >>=
        ASSIGN_URSH    = 92,  // >>>=
        ASSIGN_ADD     = 93,  // +=
        ASSIGN_SUB     = 94,  // -=
        ASSIGN_MUL     = 95,  // *=
        ASSIGN_DIV     = 96,  // /=
        ASSIGN_MOD     = 97,  // %=

        HOOK           = 98,  // conditional (?:)
        OR             = 100, // logical or (||)
        AND            = 101, // logical and (&&)
        INC            = 102, // increment (++)
        DEC            = 103, // decrement (--)
        FUNCTION       = 105, // function keyword
        IF             = 108, // if keyword
        SWITCH         = 110, // switch keyword
        CASE           = 111, // case keyword
        DEFAULT_CASE   = 112, // default keyword
        WHILE          = 113, // while keyword
        DO             = 114, // do keyword
        FOR            = 115, // for keyword
        BREAK          = 116, // break keyword
        CONTINUE       = 117, // continue keyword
        VAR            = 118, // var keyword
        WITH           = 119, // with keyword
        CATCH          = 120, // catch keyword
        VOID           = 122, // void keyword

        EMPTY          = 124,

        BLOCK          = 125, // statement block
        LABEL          = 126, // label
        EXPR_RESULT    = 130, // expression statement in scripts
        SCRIPT         = 132, // top-level node for entire script

        GETTER_DEF     = 147,
        SETTER_DEF     = 148,

        CONST          = 149,  // JS 1.5 const keyword
        DEBUGGER       = 152,

        // JSCompiler introduced tokens
        LABEL_NAME     = 153,
        STRING_KEY     = 154, // object literal key
        CAST           = 155,

        // ES6
        ARRAY_PATTERN  = 156, // destructuring patterns
        OBJECT_PATTERN = 157,

        CLASS          = 158, // classes
        CLASS_MEMBERS  = 159, // class member container
        MEMBER_DEF     = 160,
        SUPER          = 161,

        LET            = 162, // block scoped vars

        FOR_OF         = 163, // for-of

        YIELD          = 164, // generators

        IMPORT         = 165, // modules
        IMPORT_SPECS   = 166,
        IMPORT_SPEC    = 167,
        IMPORT_STAR    = 168, // "* as name", called NameSpaceImport in the spec.
        EXPORT         = 169,
        EXPORT_SPECS   = 170,
        EXPORT_SPEC    = 171,
        MODULE         = 172,

        REST           = 173, // "..." in formal parameters, or an array pattern.
        SPREAD         = 174, // "..." in a call expression, or an array literal.

        COMPUTED_PROP  = 175,

        TEMPLATELIT     = 176, // template literal
        TEMPLATELIT_SUB = 177, // template literal substitution

        DEFAULT_VALUE   = 178, // Formal parameter or destructuring element
                               // with a default value

        // Used by type declaration ASTs
        STRING_TYPE        = 200,
        BOOLEAN_TYPE       = 201,
        NUMBER_TYPE        = 202,
        FUNCTION_TYPE      = 203,
        PARAMETERIZED_TYPE = 204,
        UNION_TYPE         = 205,
        ANY_TYPE           = 206,
        UNKNOWN_TYPE       = 207,
        NULL_TYPE          = 208,
        VOID_TYPE          = 209,
        REST_PARAMETER_TYPE = 210,
        NAMED_TYPE         = 211,
        OPTIONAL_PARAMETER = 212,
        RECORD_TYPE        = 213,
        UNDEFINED_TYPE     = 214,

        // JSDoc-only tokens
        ANNOTATION     = 300,
        PIPE           = 301,
        STAR           = 302,
        EOC            = 303,
        QMARK          = 304,
        ELLIPSIS       = 305,
        BANG           = 306,
        EQUALS         = 307,
        LB             = 308,  // left brackets
        LC             = 309,  // left curly braces
        COLON          = 310,

        // Token Types to use for internal bookkeeping,
        // an AST is invalid while these are present.
        PLACEHOLDER1   = 1001,
        PLACEHOLDER2   = 1002;

  public static String name(int token) {
        switch (token) {
          case ERROR:           return "ERROR";
          case RETURN:          return "RETURN";
          case BITOR:           return "BITOR";
          case BITXOR:          return "BITXOR";
          case BITAND:          return "BITAND";
          case EQ:              return "EQ";
          case NE:              return "NE";
          case LT:              return "LT";
          case LE:              return "LE";
          case GT:              return "GT";
          case GE:              return "GE";
          case LSH:             return "LSH";
          case RSH:             return "RSH";
          case URSH:            return "URSH";
          case ADD:             return "ADD";
          case SUB:             return "SUB";
          case MUL:             return "MUL";
          case DIV:             return "DIV";
          case MOD:             return "MOD";
          case NOT:             return "NOT";
          case BITNOT:          return "BITNOT";
          case POS:             return "POS";
          case NEG:             return "NEG";
          case NEW:             return "NEW";
          case DELPROP:         return "DELPROP";
          case TYPEOF:          return "TYPEOF";
          case GETPROP:         return "GETPROP";
          case GETELEM:         return "GETELEM";
          case CALL:            return "CALL";
          case NAME:            return "NAME";
          case LABEL_NAME:      return "LABEL_NAME";
          case NUMBER:          return "NUMBER";
          case STRING:          return "STRING";
          case STRING_KEY:      return "STRING_KEY";
          case NULL:            return "NULL";
          case THIS:            return "THIS";
          case FALSE:           return "FALSE";
          case TRUE:            return "TRUE";
          case SHEQ:            return "SHEQ";
          case SHNE:            return "SHNE";
          case REGEXP:          return "REGEXP";
          case THROW:           return "THROW";
          case IN:              return "IN";
          case INSTANCEOF:      return "INSTANCEOF";
          case ARRAYLIT:        return "ARRAYLIT";
          case OBJECTLIT:       return "OBJECTLIT";
          case TEMPLATELIT:      return "TEMPLATELIT";
          case TEMPLATELIT_SUB:    return "TEMPLATELIT_SUB";
          case TRY:             return "TRY";
          case PARAM_LIST:      return "PARAM_LIST";
          case COMMA:           return "COMMA";
          case ASSIGN:          return "ASSIGN";
          case ASSIGN_BITOR:    return "ASSIGN_BITOR";
          case ASSIGN_BITXOR:   return "ASSIGN_BITXOR";
          case ASSIGN_BITAND:   return "ASSIGN_BITAND";
          case ASSIGN_LSH:      return "ASSIGN_LSH";
          case ASSIGN_RSH:      return "ASSIGN_RSH";
          case ASSIGN_URSH:     return "ASSIGN_URSH";
          case ASSIGN_ADD:      return "ASSIGN_ADD";
          case ASSIGN_SUB:      return "ASSIGN_SUB";
          case ASSIGN_MUL:      return "ASSIGN_MUL";
          case ASSIGN_DIV:      return "ASSIGN_DIV";
          case ASSIGN_MOD:      return "ASSIGN_MOD";
          case HOOK:            return "HOOK";
          case OR:              return "OR";
          case AND:             return "AND";
          case INC:             return "INC";
          case DEC:             return "DEC";
          case FUNCTION:        return "FUNCTION";
          case IF:              return "IF";
          case SWITCH:          return "SWITCH";
          case CASE:            return "CASE";
          case DEFAULT_CASE:    return "DEFAULT_CASE";
          case WHILE:           return "WHILE";
          case DO:              return "DO";
          case FOR:             return "FOR";
          case BREAK:           return "BREAK";
          case CONTINUE:        return "CONTINUE";
          case VAR:             return "VAR";
          case WITH:            return "WITH";
          case CATCH:           return "CATCH";
          case EMPTY:           return "EMPTY";
          case BLOCK:           return "BLOCK";
          case LABEL:           return "LABEL";
          case EXPR_RESULT:     return "EXPR_RESULT";
          case SCRIPT:          return "SCRIPT";
          case GETTER_DEF:      return "GETTER_DEF";
          case SETTER_DEF:      return "SETTER_DEF";
          case CONST:           return "CONST";
          case DEBUGGER:        return "DEBUGGER";
          case CAST:            return "CAST";
          case ANNOTATION:      return "ANNOTATION";
          case PIPE:            return "PIPE";
          case STAR:            return "STAR";
          case EOC:             return "EOC";
          case QMARK:           return "QMARK";
          case ELLIPSIS:        return "ELLIPSIS";
          case BANG:            return "BANG";
          case VOID:            return "VOID";
          case EQUALS:          return "EQUALS";
          case LB:              return "LB";
          case LC:              return "LC";
          case COLON:           return "COLON";
          case STRING_TYPE:     return "STRING_TYPE";
          case ANY_TYPE:        return "ANY_TYPE";
          case UNKNOWN_TYPE:    return "UNKNOWN_TYPE";
          case NULL_TYPE:       return "NULL_TYPE";
          case VOID_TYPE:       return "VOID_TYPE";
          case BOOLEAN_TYPE:       return "BOOLEAN_TYPE";
          case NUMBER_TYPE:        return "NUMBER_TYPE";
          case PARAMETERIZED_TYPE: return "PARAMETERIZED_TYPE";
          case UNION_TYPE:         return "UNION_TYPE";
          case FUNCTION_TYPE:      return "FUNCTION_TYPE";
<<<<<<< HEAD
          case UNDEFINED_TYPE:     return "UNDEFINED_TYPE";
=======
          case REST_PARAMETER_TYPE: return "REST_PARAMETER_TYPE";
          case NAMED_TYPE:         return "NAMED_TYPE";
          case OPTIONAL_PARAMETER: return "OPTIONAL_PARAMETER";
          case RECORD_TYPE:        return "RECORD_TYPE";
>>>>>>> d0136500

          case ARRAY_PATTERN:   return "ARRAY_PATTERN";
          case OBJECT_PATTERN:  return "OBJECT_PATTERN";
          case CLASS:           return "CLASS";
          case CLASS_MEMBERS:   return "CLASS_MEMBERS";
          case MEMBER_DEF:      return "MEMBER_DEF";
          case SUPER:           return "SUPER";
          case LET:             return "LET";
          case FOR_OF:          return "FOR_OF";
          case YIELD:           return "YIELD";
          case IMPORT:          return "IMPORT";
          case IMPORT_SPECS:    return "IMPORT_SPECS";
          case IMPORT_SPEC:     return "IMPORT_SPEC";
          case IMPORT_STAR:     return "IMPORT_STAR";
          case EXPORT:          return "EXPORT";
          case EXPORT_SPECS:    return "EXPORT_SPECS";
          case EXPORT_SPEC:     return "EXPORT_SPEC";
          case MODULE:          return "MODULE";
          case REST:            return "REST";
          case SPREAD:          return "SPREAD";
          case COMPUTED_PROP:   return "COMPUTED_PROP";
          case DEFAULT_VALUE:   return "DEFAULT_VALUE";

          case PLACEHOLDER1:        return "PLACEHOLDER1";
          case PLACEHOLDER2:        return "PLACEHOLDER2";
        }

        // Token without name
        throw new IllegalStateException("No name defined for " + token);
    }

  /** If the arity isn't always the same, this function returns -1 */
  public static int arity(int token) {
    switch (token) {
      case ERROR:           return -1;
      case RETURN:          return -1;
      case BITOR:           return 2;
      case BITXOR:          return 2;
      case BITAND:          return 2;
      case EQ:              return 2;
      case NE:              return 2;
      case LT:              return 2;
      case LE:              return 2;
      case GT:              return 2;
      case GE:              return 2;
      case LSH:             return 2;
      case RSH:             return 2;
      case URSH:            return 2;
      case ADD:             return 2;
      case SUB:             return 2;
      case MUL:             return 2;
      case DIV:             return 2;
      case MOD:             return 2;
      case NOT:             return 1;
      case BITNOT:          return 1;
      case POS:             return 1;
      case NEG:             return 1;
      case NEW:             return -1;
      case DELPROP:         return 1;
      case TYPEOF:          return 1;
      case GETPROP:         return 2;
      case GETELEM:         return 2;
      case CALL:            return -1;
      case NAME:            return 0;
      case LABEL_NAME:      return 0;
      case NUMBER:          return 0;
      case STRING:          return 0;
      case STRING_KEY:      return -1;
      case NULL:            return 0;
      case THIS:            return 0;
      case FALSE:           return 0;
      case TRUE:            return 0;
      case SHEQ:            return 2;
      case SHNE:            return 2;
      case REGEXP:          return -1;
      case THROW:           return 1;
      case IN:              return 2;
      case INSTANCEOF:      return 2;
      case ARRAYLIT:        return -1;
      case OBJECTLIT:       return -1;
      case TEMPLATELIT:     return -1;
      case TEMPLATELIT_SUB: return 1;
      case TRY:             return -1;
      case CLASS:           return 3;
      case MEMBER_DEF:      return 1;
      case PARAM_LIST:      return -1;
      case DEFAULT_VALUE:   return 2;
      case COMMA:           return 2;
      case ASSIGN:          return 2;
      case ASSIGN_BITOR:    return 2;
      case ASSIGN_BITXOR:   return 2;
      case ASSIGN_BITAND:   return 2;
      case ASSIGN_LSH:      return 2;
      case ASSIGN_RSH:      return 2;
      case ASSIGN_URSH:     return 2;
      case ASSIGN_ADD:      return 2;
      case ASSIGN_SUB:      return 2;
      case ASSIGN_MUL:      return 2;
      case ASSIGN_DIV:      return 2;
      case ASSIGN_MOD:      return 2;
      case HOOK:            return 3;
      case OR:              return 2;
      case AND:             return 2;
      case INC:             return 1;
      case DEC:             return 1;
      case FUNCTION:        return 3;
      case IF:              return -1;
      case SWITCH:          return -1;
      case CASE:            return 2;
      case DEFAULT_CASE:    return 1;
      case WHILE:           return 2;
      case DO:              return 2;
      case FOR:             return -1;
      case FOR_OF:          return 3;
      case BREAK:           return -1;
      case CONTINUE:        return -1;
      case VAR:             return -1;
      case WITH:            return 2;
      case CATCH:           return 2;
      case EMPTY:           return 0;
      case BLOCK:           return -1;
      case LABEL:           return 2;
      case EXPR_RESULT:     return 1;
      case SCRIPT:          return -1;
      case GETTER_DEF:      return 1;
      case SETTER_DEF:      return 1;
      case CONST:           return -1;
      case DEBUGGER:        return -1;
      case CAST:            return 1;
      case ANNOTATION:      return -1;
      case PIPE:            return -1;
      case STAR:            return -1;
      case EOC:             return -1;
      case QMARK:           return -1;
      case ELLIPSIS:        return -1;
      case REST:            return 0;
      case SPREAD:          return 1;
      case BANG:            return -1;
      case VOID:            return 1;
      case EQUALS:          return -1;
      case LB:              return -1;
      case LC:              return -1;
      case COLON:           return -1;
      case COMPUTED_PROP:   return 2;
      case IMPORT:          return 3;
      case IMPORT_STAR:     return 0;
      case YIELD:           return -1;
    }
    throw new IllegalStateException(
        "No arity defined for " + Token.name(token));
  }
}<|MERGE_RESOLUTION|>--- conflicted
+++ resolved
@@ -341,14 +341,11 @@
           case PARAMETERIZED_TYPE: return "PARAMETERIZED_TYPE";
           case UNION_TYPE:         return "UNION_TYPE";
           case FUNCTION_TYPE:      return "FUNCTION_TYPE";
-<<<<<<< HEAD
-          case UNDEFINED_TYPE:     return "UNDEFINED_TYPE";
-=======
           case REST_PARAMETER_TYPE: return "REST_PARAMETER_TYPE";
           case NAMED_TYPE:         return "NAMED_TYPE";
           case OPTIONAL_PARAMETER: return "OPTIONAL_PARAMETER";
           case RECORD_TYPE:        return "RECORD_TYPE";
->>>>>>> d0136500
+          case UNDEFINED_TYPE:     return "UNDEFINED_TYPE";
 
           case ARRAY_PATTERN:   return "ARRAY_PATTERN";
           case OBJECT_PATTERN:  return "OBJECT_PATTERN";
