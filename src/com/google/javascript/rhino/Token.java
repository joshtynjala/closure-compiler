--- conflicted
+++ resolved
@@ -199,10 +199,6 @@
         PARAMETERIZED_TYPE = 204,
         UNION_TYPE         = 205,
         ANY_TYPE           = 206,
-<<<<<<< HEAD
-        UNKNOWN_TYPE       = 207,
-=======
->>>>>>> f84b5d21
         NULL_TYPE          = 208,
         VOID_TYPE          = 209,
         REST_PARAMETER_TYPE = 210,
@@ -336,10 +332,6 @@
           case COLON:           return "COLON";
           case STRING_TYPE:     return "STRING_TYPE";
           case ANY_TYPE:        return "ANY_TYPE";
-<<<<<<< HEAD
-          case UNKNOWN_TYPE:    return "UNKNOWN_TYPE";
-=======
->>>>>>> f84b5d21
           case NULL_TYPE:       return "NULL_TYPE";
           case VOID_TYPE:       return "VOID_TYPE";
           case BOOLEAN_TYPE:       return "BOOLEAN_TYPE";
