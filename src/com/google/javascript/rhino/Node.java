/*
 *
 * ***** BEGIN LICENSE BLOCK *****
 * Version: MPL 1.1/GPL 2.0
 *
 * The contents of this file are subject to the Mozilla Public License Version
 * 1.1 (the "License"); you may not use this file except in compliance with
 * the License. You may obtain a copy of the License at
 * http://www.mozilla.org/MPL/
 *
 * Software distributed under the License is distributed on an "AS IS" basis,
 * WITHOUT WARRANTY OF ANY KIND, either express or implied. See the License
 * for the specific language governing rights and limitations under the
 * License.
 *
 * The Original Code is Rhino code, released
 * May 6, 1999.
 *
 * The Initial Developer of the Original Code is
 * Netscape Communications Corporation.
 * Portions created by the Initial Developer are Copyright (C) 1997-1999
 * the Initial Developer. All Rights Reserved.
 *
 * Contributor(s):
 *   Norris Boyd
 *   Roger Lawrence
 *   Mike McCabe
 *
 * Alternatively, the contents of this file may be used under the terms of
 * the GNU General Public License Version 2 or later (the "GPL"), in which
 * case the provisions of the GPL are applicable instead of those above. If
 * you wish to allow use of your version of this file only under the terms of
 * the GPL and not to allow others to use your version of this file under the
 * MPL, indicate your decision by deleting the provisions above and replacing
 * them with the notice and other provisions required by the GPL. If you do
 * not delete the provisions above, a recipient may use your version of this
 * file under either the MPL or the GPL.
 *
 * ***** END LICENSE BLOCK ***** */

package com.google.javascript.rhino;

import com.google.common.annotations.VisibleForTesting;
import com.google.common.base.Objects;
import com.google.common.base.Preconditions;
import com.google.javascript.rhino.jstype.JSType;
import com.google.javascript.rhino.jstype.SimpleSourceFile;
import com.google.javascript.rhino.jstype.StaticSourceFile;

import java.io.IOException;
import java.io.Serializable;
import java.util.Arrays;
import java.util.Collections;
import java.util.Iterator;
import java.util.NoSuchElementException;
import java.util.Set;

/**
 * This class implements the root of the intermediate representation.
 *
 */

public class Node implements Cloneable, Serializable {

  private static final long serialVersionUID = 1L;

  public static final int
      JSDOC_INFO_PROP   = 29,     // contains a TokenStream.JSDocInfo object
      VAR_ARGS_NAME     = 30,     // the name node is a variable length
                                  // argument placeholder.
      INCRDECR_PROP      = 32,    // pre or post type of increment/decrement
      QUOTED_PROP        = 36,    // set to indicate a quoted object lit key
      OPT_ARG_NAME       = 37,    // The name node is an optional argument.
      SYNTHETIC_BLOCK_PROP = 38,  // A synthetic block. Used to make
                                  // processing simpler, and does not
                                  // represent a real block in the source.
      ADDED_BLOCK        = 39,    // Used to indicate BLOCK that is added
      ORIGINALNAME_PROP  = 40,    // The original name of the node, before
                                  // renaming.
      SIDE_EFFECT_FLAGS  = 42,    // Function or constructor call side effect
                                  // flags
      // Coding convention props
      IS_CONSTANT_NAME   = 43,    // The variable or property is constant.
      IS_NAMESPACE       = 46,    // The variable creates a namespace.
      DIRECTIVES         = 48,    // The ES5 directives on this node.
      DIRECT_EVAL        = 49,    // ES5 distinguishes between direct and
                                  // indirect calls to eval.
      FREE_CALL          = 50,    // A CALL without an explicit "this" value.
      STATIC_SOURCE_FILE = 51,    // A StaticSourceFile indicating the file
                                  // where this node lives.
      LENGTH             = 52,    // The length of the code represented by
                                  // this node.
      INPUT_ID           = 53,    // The id of the input associated with this
                                  // node.
      SLASH_V            = 54,    // Whether a STRING node contains a \v
                                  // vertical tab escape. This is a total hack.
                                  // See comments in IRFactory about this.
      INFERRED_FUNCTION  = 55,    // Marks a function whose parameter types
                                  // have been inferred.
      CHANGE_TIME        = 56,    // For passes that work only on changed funs.
      REFLECTED_OBJECT   = 57,    // An object that's used for goog.object.reflect-style reflection.
      STATIC_MEMBER      = 58,    // Set if class member definition is static
      GENERATOR_FN       = 59,    // Set if the node is a Generator function or
                                  // member method.
      ARROW_FN           = 60,
      YIELD_FOR          = 61,    // Set if a yield is a "yield all"
      EXPORT_DEFAULT     = 62,    // Set if a export is a "default" export
      EXPORT_ALL_FROM    = 63,    // Set if an export is a "*"
      IS_CONSTANT_VAR    = 64,    // A lexical variable is inferred const
      GENERATOR_MARKER   = 65,    // Used by the ES6-to-ES3 translator.
      GENERATOR_SAFE     = 66,    // Used by the ES6-to-ES3 translator.

      COOKED_STRING      = 70,    // Used to support ES6 tagged template literal.
      RAW_STRING_VALUE   = 71,    // Used to support ES6 tagged template literal.
      COMPUTED_PROP_METHOD = 72,  // A computed property that has the method
                                  // syntax ( [prop]() {...} ) rather than the
                                  // property definition syntax ( [prop]: value ).
      COMPUTED_PROP_GETTER = 73,  // A computed property in a getter, e.g.
                                  // var obj = { get [prop]() {...} };
      COMPUTED_PROP_SETTER = 74,  // A computed property in a setter, e.g.
                                  // var obj = { set [prop](val) {...} };
      ANALYZED_DURING_GTI  = 75,  // In GlobalTypeInfo, we mark some AST nodes
                                  // to avoid analyzing them during
                                  // NewTypeInference. We remove this attribute
                                  // in the fwd direction of NewTypeInference.
      CONSTANT_PROPERTY_DEF = 76, // Used to communicate information between
                                  // GlobalTypeInfo and NewTypeInference.
                                  // We use this to tag getprop nodes that
                                  // declare properties.
<<<<<<< HEAD
      COMPUTED_PROP_MEMBER_VARIABLE = 77; // A computed property that has a member variable.
=======
      JS_TYPE_EXPRESSION = 77;    // Holds JsTypeExpression objects representing type syntax
                                  // annotations on nodes.
>>>>>>> d63d283c


  public static final int   // flags for INCRDECR_PROP
      DECR_FLAG = 0x1,
      POST_FLAG = 0x2;

  private static final String propToString(int propType) {
      switch (propType) {
        case VAR_ARGS_NAME:      return "var_args_name";

        case JSDOC_INFO_PROP:    return "jsdoc_info";

        case INCRDECR_PROP:      return "incrdecr";
        case QUOTED_PROP:        return "quoted";
        case OPT_ARG_NAME:       return "opt_arg";

        case SYNTHETIC_BLOCK_PROP: return "synthetic";
        case ADDED_BLOCK:        return "added_block";
        case ORIGINALNAME_PROP:  return "originalname";
        case SIDE_EFFECT_FLAGS:  return "side_effect_flags";

        case IS_CONSTANT_NAME:   return "is_constant_name";
        case IS_NAMESPACE:       return "is_namespace";
        case DIRECTIVES:         return "directives";
        case DIRECT_EVAL:        return "direct_eval";
        case FREE_CALL:          return "free_call";
        case STATIC_SOURCE_FILE: return "source_file";
        case INPUT_ID:           return "input_id";
        case LENGTH:             return "length";
        case SLASH_V:            return "slash_v";
        case INFERRED_FUNCTION:  return "inferred";
        case CHANGE_TIME:        return "change_time";
        case REFLECTED_OBJECT:   return "reflected_object";
        case STATIC_MEMBER:      return "static_member";
        case GENERATOR_FN:       return "generator_fn";
        case ARROW_FN:           return "arrow_fn";
        case YIELD_FOR:          return "yield_for";
        case EXPORT_DEFAULT:     return "export_default";
        case EXPORT_ALL_FROM:    return "export_all_from";
        case IS_CONSTANT_VAR:    return "is_constant_var";
        case GENERATOR_MARKER:   return "is_generator_marker";
        case GENERATOR_SAFE:     return "is_generator_safe";
        case COOKED_STRING:      return "cooked_string";
        case RAW_STRING_VALUE:   return "raw_string_value";
        case COMPUTED_PROP_METHOD: return "computed_prop_method";
        case COMPUTED_PROP_GETTER: return "computed_prop_getter";
        case COMPUTED_PROP_SETTER: return "computed_prop_setter";
        case ANALYZED_DURING_GTI:  return "analyzed_during_gti";
        case CONSTANT_PROPERTY_DEF: return "constant_property_def";
        case JS_TYPE_EXPRESSION: return "js_type_expression";
        default:
          throw new IllegalStateException("unexpected prop id " + propType);
      }
  }

  public static class TypeDeclarationNode extends Node {

    private static final long serialVersionUID = 1L;

    public TypeDeclarationNode(int nodeType) {
      super(nodeType);
    }

    public TypeDeclarationNode(int nodeType, Node child) {
      super(nodeType, child);
    }

    public TypeDeclarationNode(int nodeType, Node left, Node right) {
      super(nodeType, left, right);
    }

    public TypeDeclarationNode(int nodeType, Node left, Node mid, Node right) {
      super(nodeType, left, mid, right);
    }
  }

  private static class NumberNode extends Node {

    private static final long serialVersionUID = 1L;

    NumberNode(double number) {
      super(Token.NUMBER);
      this.number = number;
    }

    public NumberNode(double number, int lineno, int charno) {
      super(Token.NUMBER, lineno, charno);
      this.number = number;
    }

    @Override
    public double getDouble() {
      return this.number;
    }

    @Override
    public void setDouble(double d) {
      this.number = d;
    }

    @Override
    boolean isEquivalentTo(
        Node node, boolean compareType, boolean recur, boolean jsDoc) {
      boolean equiv = super.isEquivalentTo(node, compareType, recur, jsDoc);
      if (equiv) {
        double thisValue = getDouble();
        double thatValue = ((NumberNode) node).getDouble();
        if (thisValue == thatValue) {
          // detect the difference between 0.0 and -0.0.
          return (thisValue != 0.0) || (1 / thisValue == 1 / thatValue);
        }
      }
      return false;
    }

    private double number;
  }

  private static class StringNode extends Node {

    private static final long serialVersionUID = 1L;

    StringNode(int type, String str) {
      super(type);
      if (null == str) {
        throw new IllegalArgumentException("StringNode: str is null");
      }
      this.str = str;
    }

    StringNode(int type, String str, int lineno, int charno) {
      super(type, lineno, charno);
      if (null == str) {
        throw new IllegalArgumentException("StringNode: str is null");
      }
      this.str = str;
    }

    /**
     * returns the string content.
     * @return non null.
     */
    @Override
    public String getString() {
      return this.str;
    }

    /**
     * sets the string content.
     * @param str the new value.  Non null.
     */
    @Override
    public void setString(String str) {
      if (null == str) {
        throw new IllegalArgumentException("StringNode: str is null");
      }
      this.str = str;
    }

    @Override
    boolean isEquivalentTo(
        Node node, boolean compareType, boolean recur, boolean jsDoc) {
      return (super.isEquivalentTo(node, compareType, recur, jsDoc)
          && this.str.equals(((StringNode) node).str));
    }

    /**
     * If the property is not defined, this was not a quoted key.  The
     * QUOTED_PROP int property is only assigned to STRING tokens used as
     * object lit keys.
     * @return true if this was a quoted string key in an object literal.
     */
    @Override
    public boolean isQuotedString() {
      return getBooleanProp(QUOTED_PROP);
    }

    /**
     * This should only be called for STRING nodes created in object lits.
     */
    @Override
    public void setQuotedString() {
      putBooleanProp(QUOTED_PROP, true);
    }

    private String str;
  }

  // PropListItems must be immutable so that they can be shared.
  private interface PropListItem {
    int getType();
    PropListItem getNext();
    PropListItem chain(PropListItem next);
    Object getObjectValue();
    int getIntValue();
  }

  private abstract static class AbstractPropListItem
      implements PropListItem, Serializable {
    private static final long serialVersionUID = 1L;

    private final PropListItem next;
    private final int propType;

    AbstractPropListItem(int propType, PropListItem next) {
      this.propType = propType;
      this.next = next;
    }

    @Override
    public int getType() {
      return propType;
    }

    @Override
    public PropListItem getNext() {
      return next;
    }

    @Override
    public abstract PropListItem chain(PropListItem next);
  }

  // A base class for Object storing props
  private static class ObjectPropListItem
      extends AbstractPropListItem {
    private static final long serialVersionUID = 1L;

    private final Object objectValue;

    ObjectPropListItem(int propType, Object objectValue, PropListItem next) {
      super(propType, next);
      this.objectValue = objectValue;
    }

    @Override
    public int getIntValue() {
      throw new UnsupportedOperationException();
    }

    @Override
    public Object getObjectValue() {
      return objectValue;
    }

    @Override
    public String toString() {
      return String.valueOf(objectValue);
    }

    @Override
    public PropListItem chain(PropListItem next) {
      return new ObjectPropListItem(getType(), objectValue, next);
    }
  }

  // A base class for int storing props
  private static class IntPropListItem extends AbstractPropListItem {
    private static final long serialVersionUID = 1L;

    final int intValue;

    IntPropListItem(int propType, int intValue, PropListItem next) {
      super(propType, next);
      this.intValue = intValue;
    }

    @Override
    public int getIntValue() {
      return intValue;
    }

    @Override
    public Object getObjectValue() {
      throw new UnsupportedOperationException();
    }

    @Override
    public String toString() {
      return String.valueOf(intValue);
    }

    @Override
    public PropListItem chain(PropListItem next) {
      return new IntPropListItem(getType(), intValue, next);
    }
  }

  public Node(int nodeType) {
    type = nodeType;
    parent = null;
    sourcePosition = -1;
  }

  public Node(int nodeType, Node child) {
    Preconditions.checkArgument(child.parent == null,
        "new child has existing parent");
    Preconditions.checkArgument(child.next == null,
        "new child has existing sibling");

    type = nodeType;
    parent = null;
    first = last = child;
    child.next = null;
    child.parent = this;
    sourcePosition = -1;
  }

  public Node(int nodeType, Node left, Node right) {
    Preconditions.checkArgument(left.parent == null,
        "first new child has existing parent");
    Preconditions.checkArgument(left.next == null,
        "first new child has existing sibling");
    Preconditions.checkArgument(right.parent == null,
        "second new child has existing parent");
    Preconditions.checkArgument(right.next == null,
        "second new child has existing sibling");
    type = nodeType;
    parent = null;
    first = left;
    last = right;
    left.next = right;
    left.parent = this;
    right.next = null;
    right.parent = this;
    sourcePosition = -1;
  }

  public Node(int nodeType, Node left, Node mid, Node right) {
    Preconditions.checkArgument(left.parent == null);
    Preconditions.checkArgument(left.next == null);
    Preconditions.checkArgument(mid.parent == null);
    Preconditions.checkArgument(mid.next == null);
    Preconditions.checkArgument(right.parent == null);
    Preconditions.checkArgument(right.next == null);
    type = nodeType;
    parent = null;
    first = left;
    last = right;
    left.next = mid;
    left.parent = this;
    mid.next = right;
    mid.parent = this;
    right.next = null;
    right.parent = this;
    sourcePosition = -1;
  }

  public Node(int nodeType, Node left, Node mid, Node mid2, Node right) {
    Preconditions.checkArgument(left.parent == null);
    Preconditions.checkArgument(left.next == null);
    Preconditions.checkArgument(mid.parent == null);
    Preconditions.checkArgument(mid.next == null);
    Preconditions.checkArgument(mid2.parent == null);
    Preconditions.checkArgument(mid2.next == null);
    Preconditions.checkArgument(right.parent == null);
    Preconditions.checkArgument(right.next == null);
    type = nodeType;
    parent = null;
    first = left;
    last = right;
    left.next = mid;
    left.parent = this;
    mid.next = mid2;
    mid.parent = this;
    mid2.next = right;
    mid2.parent = this;
    right.next = null;
    right.parent = this;
    sourcePosition = -1;
  }

  public Node(int nodeType, int lineno, int charno) {
    type = nodeType;
    parent = null;
    sourcePosition = mergeLineCharNo(lineno, charno);
  }

  public Node(int nodeType, Node child, int lineno, int charno) {
    this(nodeType, child);
    sourcePosition = mergeLineCharNo(lineno, charno);
  }

  public Node(int nodeType, Node left, Node right, int lineno, int charno) {
    this(nodeType, left, right);
    sourcePosition = mergeLineCharNo(lineno, charno);
  }

  public Node(int nodeType, Node left, Node mid, Node right,
      int lineno, int charno) {
    this(nodeType, left, mid, right);
    sourcePosition = mergeLineCharNo(lineno, charno);
  }

  public Node(int nodeType, Node left, Node mid, Node mid2, Node right,
      int lineno, int charno) {
    this(nodeType, left, mid, mid2, right);
    sourcePosition = mergeLineCharNo(lineno, charno);
  }

  public Node(int nodeType, Node[] children, int lineno, int charno) {
    this(nodeType, children);
    sourcePosition = mergeLineCharNo(lineno, charno);
  }

  public Node(int nodeType, Node[] children) {
    this.type = nodeType;
    parent = null;
    if (children.length != 0) {
      this.first = children[0];
      this.last = children[children.length - 1];

      for (int i = 1; i < children.length; i++) {
        if (null != children[i - 1].next) {
          // fail early on loops. implies same node in array twice
          throw new IllegalArgumentException("duplicate child");
        }
        children[i - 1].next = children[i];
        Preconditions.checkArgument(children[i - 1].parent == null);
        children[i - 1].parent = this;
      }
      Preconditions.checkArgument(children[children.length - 1].parent == null);
      children[children.length - 1].parent = this;

      if (null != this.last.next) {
        // fail early on loops. implies same node in array twice
        throw new IllegalArgumentException("duplicate child");
      }
    }
  }

  public static Node newNumber(double number) {
    return new NumberNode(number);
  }

  public static Node newNumber(double number, int lineno, int charno) {
    return new NumberNode(number, lineno, charno);
  }

  public static Node newString(String str) {
    return new StringNode(Token.STRING, str);
  }

  public static Node newString(int type, String str) {
    return new StringNode(type, str);
  }

  public static Node newString(String str, int lineno, int charno) {
    return new StringNode(Token.STRING, str, lineno, charno);
  }

  public static Node newString(int type, String str, int lineno, int charno) {
    return new StringNode(type, str, lineno, charno);
  }

  public int getType() {
    return type;
  }

  public void setType(int type) {
    this.type = type;
  }

  public boolean hasChildren() {
    return first != null;
  }

  public Node getFirstChild() {
    return first;
  }

  public Node getLastChild() {
    return last;
  }

  public Node getNext() {
    return next;
  }

  public Node getChildBefore(Node child) {
    if (child == first) {
      return null;
    }
    Node n = first;
    if (n == null) {
      throw new RuntimeException("node is not a child");
    }

    while (n.next != child) {
      n = n.next;
      if (n == null) {
        throw new RuntimeException("node is not a child");
      }
    }
    return n;
  }

  public Node getChildAtIndex(int i) {
    Node n = first;
    while (i > 0) {
      n = n.next;
      i--;
    }
    return n;
  }

  public int getIndexOfChild(Node child) {
    Node n = first;
    int i = 0;
    while (n != null) {
      if (child == n) {
        return i;
      }

      n = n.next;
      i++;
    }
    return -1;
  }

  public Node getLastSibling() {
    Node n = this;
    while (n.next != null) {
      n = n.next;
    }
    return n;
  }

  public void addChildToFront(Node child) {
    Preconditions.checkArgument(child.parent == null);
    Preconditions.checkArgument(child.next == null);
    child.parent = this;
    child.next = first;
    first = child;
    if (last == null) {
      last = child;
    }
  }

  public void addChildToBack(Node child) {
    Preconditions.checkArgument(child.parent == null);
    Preconditions.checkArgument(child.next == null);
    child.parent = this;
    child.next = null;
    if (last == null) {
      first = last = child;
      return;
    }
    last.next = child;
    last = child;
  }

  public void addChildrenToFront(Node children) {
    for (Node child = children; child != null; child = child.next) {
      Preconditions.checkArgument(child.parent == null);
      child.parent = this;
    }
    Node lastSib = children.getLastSibling();
    lastSib.next = first;
    first = children;
    if (last == null) {
      last = lastSib;
    }
  }

  public void addChildrenToBack(Node children) {
    addChildrenAfter(children, getLastChild());
  }

  /**
   * Add 'child' before 'node'.
   */
  public void addChildBefore(Node newChild, Node node) {
    Preconditions.checkArgument(node != null && node.parent == this,
        "The existing child node of the parent should not be null.");
    Preconditions.checkArgument(newChild.next == null,
        "The new child node has siblings.");
    Preconditions.checkArgument(newChild.parent == null,
        "The new child node already has a parent.");
    if (first == node) {
      newChild.parent = this;
      newChild.next = first;
      first = newChild;
      return;
    }
    Node prev = getChildBefore(node);
    addChildAfter(newChild, prev);
  }

  /**
   * Add 'child' after 'node'.
   */
  public void addChildAfter(Node newChild, Node node) {
    Preconditions.checkArgument(newChild.next == null,
        "The new child node has siblings.");
    addChildrenAfter(newChild, node);
  }

  /**
   * Add all children after 'node'.
   */
  public void addChildrenAfter(Node children, Node node) {
    Preconditions.checkArgument(node == null || node.parent == this);
    for (Node child = children; child != null; child = child.next) {
      Preconditions.checkArgument(child.parent == null);
      child.parent = this;
    }

    Node lastSibling = children.getLastSibling();
    if (node != null) {
      Node oldNext = node.next;
      node.next = children;
      lastSibling.next = oldNext;
      if (node == last) {
        last = lastSibling;
      }
    } else {
      // Append to the beginning.
      if (first != null) {
        lastSibling.next = first;
      } else {
        last = lastSibling;
      }
      first = children;
    }
  }

  /**
   * Detach a child from its parent and siblings.
   */
  public void removeChild(Node child) {
    Node prev = getChildBefore(child);
    if (prev == null) {
      first = first.next;
    } else {
      prev.next = child.next;
    }
    if (child == last) {
      last = prev;
    }
    child.next = null;
    child.parent = null;
  }

  /**
   * Detaches child from Node and replaces it with newChild.
   */
  public void replaceChild(Node child, Node newChild) {
    Preconditions.checkArgument(newChild.next == null,
        "The new child node has siblings.");
    Preconditions.checkArgument(newChild.parent == null,
        "The new child node already has a parent.");

    // Copy over important information.
    newChild.copyInformationFrom(child);

    newChild.next = child.next;
    newChild.parent = this;
    if (child == first) {
      first = newChild;
    } else {
      Node prev = getChildBefore(child);
      prev.next = newChild;
    }
    if (child == last) {
      last = newChild;
    }
    child.next = null;
    child.parent = null;
  }

  public void replaceChildAfter(Node prevChild, Node newChild) {
    Preconditions.checkArgument(prevChild.parent == this,
        "prev is not a child of this node.");

    Preconditions.checkArgument(newChild.next == null,
        "The new child node has siblings.");
    Preconditions.checkArgument(newChild.parent == null,
        "The new child node already has a parent.");

    // Copy over important information.
    newChild.copyInformationFrom(prevChild);

    Node child = prevChild.next;
    newChild.next = child.next;
    newChild.parent = this;
    prevChild.next = newChild;
    if (child == last) {
      last = newChild;
    }
    child.next = null;
    child.parent = null;
  }

  @VisibleForTesting
  PropListItem lookupProperty(int propType) {
    PropListItem x = propListHead;
    while (x != null && propType != x.getType()) {
      x = x.getNext();
    }
    return x;
  }

  /**
   * Clone the properties from the provided node without copying
   * the property object.  The receiving node may not have any
   * existing properties.
   * @param other The node to clone properties from.
   * @return this node.
   */
  public Node clonePropsFrom(Node other) {
    Preconditions.checkState(this.propListHead == null,
        "Node has existing properties.");
    this.propListHead = other.propListHead;
    return this;
  }

  public void removeProp(int propType) {
    PropListItem result = removeProp(propListHead, propType);
    if (result != propListHead) {
      propListHead = result;
    }
  }

  /**
   * @param item The item to inspect
   * @param propType The property to look for
   * @return The replacement list if the property was removed, or
   *   'item' otherwise.
   */
  private PropListItem removeProp(PropListItem item, int propType) {
    if (item == null) {
      return null;
    } else if (item.getType() == propType) {
      return item.getNext();
    } else {
      PropListItem result = removeProp(item.getNext(), propType);
      if (result != item.getNext()) {
        return item.chain(result);
      } else {
        return item;
      }
    }
  }

  public Object getProp(int propType) {
    PropListItem item = lookupProperty(propType);
    if (item == null) {
      return null;
    }
    return item.getObjectValue();
  }

  public boolean getBooleanProp(int propType) {
    return getIntProp(propType) != 0;
  }

  /**
   * Returns the integer value for the property, or 0 if the property
   * is not defined.
   */
  public int getIntProp(int propType) {
    PropListItem item = lookupProperty(propType);
    if (item == null) {
      return 0;
    }
    return item.getIntValue();
  }

  public int getExistingIntProp(int propType) {
    PropListItem item = lookupProperty(propType);
    if (item == null) {
      throw new IllegalStateException("missing prop: " + propType);
    }
    return item.getIntValue();
  }

  public void putProp(int propType, Object value) {
    removeProp(propType);
    if (value != null) {
      propListHead = createProp(propType, value, propListHead);
    }
  }

  public void putBooleanProp(int propType, boolean value) {
    putIntProp(propType, value ? 1 : 0);
  }

  public void putIntProp(int propType, int value) {
    removeProp(propType);
    if (value != 0) {
      propListHead = createProp(propType, value, propListHead);
    }
  }

  public void setJsTypeExpression(JSTypeExpression typeExpression) {
    putProp(JS_TYPE_EXPRESSION, typeExpression);
  }

  /**
   * Returns the syntactical type specified on this node. Not to be confused
   * with {@link #getJSType()} which returns the compiler-inferred type.
   */
  public JSTypeExpression getJSTypeExpression() {
    return (JSTypeExpression) getProp(JS_TYPE_EXPRESSION);
  }

  PropListItem createProp(int propType, Object value, PropListItem next) {
    return new ObjectPropListItem(propType, value, next);
  }

  PropListItem createProp(int propType, int value, PropListItem next) {
    return new IntPropListItem(propType, value, next);
  }

  // Gets all the property types, in sorted order.
  private int[] getSortedPropTypes() {
    int count = 0;
    for (PropListItem x = propListHead; x != null; x = x.getNext()) {
      count++;
    }

    int[] keys = new int[count];
    for (PropListItem x = propListHead; x != null; x = x.getNext()) {
      count--;
      keys[count] = x.getType();
    }

    Arrays.sort(keys);
    return keys;
  }

  /** Can only be called when <tt>getType() == TokenStream.NUMBER</tt> */
  public double getDouble() throws UnsupportedOperationException {
    if (this.getType() == Token.NUMBER) {
      throw new IllegalStateException(
          "Number node not created with Node.newNumber");
    } else {
      throw new UnsupportedOperationException(this + " is not a number node");
    }
  }

  /**
   * Can only be called when <tt>getType() == Token.NUMBER</tt>
   * @param value value to set.
   */
  public void setDouble(double value) throws UnsupportedOperationException {
    if (this.getType() == Token.NUMBER) {
      throw new IllegalStateException(
          "Number node not created with Node.newNumber");
    } else {
      throw new UnsupportedOperationException(this + " is not a string node");
    }
  }

  /** Can only be called when node has String context. */
  public String getString() throws UnsupportedOperationException {
    if (this.getType() == Token.STRING) {
      throw new IllegalStateException(
          "String node not created with Node.newString");
    } else {
      throw new UnsupportedOperationException(this + " is not a string node");
    }
  }

  /**
   * Can only be called for a Token.STRING or Token.NAME.
   * @param value the value to set.
   */
  public void setString(String value) throws UnsupportedOperationException {
    if (this.getType() == Token.STRING || this.getType() == Token.NAME) {
      throw new IllegalStateException(
          "String node not created with Node.newString");
    } else {
      throw new UnsupportedOperationException(this + " is not a string node");
    }
  }

  @Override
  public String toString() {
    return toString(true, true, true);
  }

  public String toString(
      boolean printSource,
      boolean printAnnotations,
      boolean printType) {
    StringBuilder sb = new StringBuilder();
    toString(sb, printSource, printAnnotations, printType);
    return sb.toString();
  }

  private void toString(
      StringBuilder sb,
      boolean printSource,
      boolean printAnnotations,
      boolean printType) {
    sb.append(Token.name(type));
    if (this instanceof StringNode) {
      sb.append(' ');
      sb.append(getString());
    } else if (type == Token.FUNCTION) {
      sb.append(' ');
      // In the case of JsDoc trees, the first child is often not a string
      // which causes exceptions to be thrown when calling toString or
      // toStringTree.
      if (first == null || first.getType() != Token.NAME) {
        sb.append("<invalid>");
      } else {
        sb.append(first.getString());
      }
    } else if (type == Token.NUMBER) {
      sb.append(' ');
      sb.append(getDouble());
    }
    if (printSource) {
      int lineno = getLineno();
      if (lineno != -1) {
        sb.append(' ');
        sb.append(lineno);
      }
    }

    if (printAnnotations) {
      int[] keys = getSortedPropTypes();
      for (int i = 0; i < keys.length; i++) {
        int type = keys[i];
        PropListItem x = lookupProperty(type);
        sb.append(" [");
        sb.append(propToString(type));
        sb.append(": ");
        String value;
        switch (type) {
          default:
            value = x.toString();
            break;
        }
        sb.append(value);
        sb.append(']');
      }
    }

    if (printType) {
      if (typei != null) {
        String typeString = typei.toString();
        if (typeString != null) {
          sb.append(" : ");
          sb.append(typeString);
        }
      }
    }
  }


  public String toStringTree() {
    return toStringTreeImpl();
  }

  private String toStringTreeImpl() {
    try {
      StringBuilder s = new StringBuilder();
      appendStringTree(s);
      return s.toString();
    } catch (IOException e) {
      throw new RuntimeException("Should not happen\n" + e);
    }
  }

  public void appendStringTree(Appendable appendable) throws IOException {
    toStringTreeHelper(this, 0, appendable);
  }

  private static void toStringTreeHelper(Node n, int level, Appendable sb)
      throws IOException {
    for (int i = 0; i != level; ++i) {
      sb.append("    ");
    }
    sb.append(n.toString());
    sb.append('\n');
    for (Node cursor = n.getFirstChild();
         cursor != null;
         cursor = cursor.getNext()) {
      toStringTreeHelper(cursor, level + 1, sb);
    }
  }

  int type;              // type of the node; Token.NAME for example
  Node next;             // next sibling
  private Node first;    // first element of a linked list of children
  private Node last;     // last element of a linked list of children

  /**
   * Linked list of properties. Since vast majority of nodes would have
   * no more then 2 properties, linked list saves memory and provides
   * fast lookup. If this does not holds, propListHead can be replaced
   * by UintMap.
   */
  private PropListItem propListHead;

  /**
   * COLUMN_BITS represents how many of the lower-order bits of
   * sourcePosition are reserved for storing the column number.
   * Bits above these store the line number.
   * This gives us decent position information for everything except
   * files already passed through a minimizer, where lines might
   * be longer than 4096 characters.
   */
  public static final int COLUMN_BITS = 12;

  /**
   * MAX_COLUMN_NUMBER represents the maximum column number that can
   * be represented.  JSCompiler's modifications to Rhino cause all
   * tokens located beyond the maximum column to MAX_COLUMN_NUMBER.
   */
  public static final int MAX_COLUMN_NUMBER = (1 << COLUMN_BITS) - 1;

  /**
   * COLUMN_MASK stores a value where bits storing the column number
   * are set, and bits storing the line are not set.  It's handy for
   * separating column number from line number.
   */
  public static final int COLUMN_MASK = MAX_COLUMN_NUMBER;

  /**
   * Source position of this node. The position is encoded with the
   * column number in the low 12 bits of the integer, and the line
   * number in the rest.  Create some handy constants so we can change this
   * size if we want.
   */
  private int sourcePosition;

  private TypeI typei;

  private Node parent;

  //==========================================================================
  // Source position management

  public void setStaticSourceFile(StaticSourceFile file) {
    this.putProp(STATIC_SOURCE_FILE, file);
  }

  /** Sets the source file to a non-extern file of the given name. */
  public void setSourceFileForTesting(String name) {
    this.putProp(STATIC_SOURCE_FILE, new SimpleSourceFile(name, false));
  }

  public String getSourceFileName() {
    StaticSourceFile file = getStaticSourceFile();
    return file == null ? null : file.getName();
  }

  /** Returns the source file associated with this input. May be null */
  public StaticSourceFile getStaticSourceFile() {
    return ((StaticSourceFile) this.getProp(STATIC_SOURCE_FILE));
  }

  /**
   * @param inputId
   */
  public void setInputId(InputId inputId) {
    this.putProp(INPUT_ID, inputId);
  }

  /**
   * @return The Id of the CompilerInput associated with this Node.
   */
  public InputId getInputId() {
    return ((InputId) this.getProp(INPUT_ID));
  }

  public boolean isFromExterns() {
    StaticSourceFile file = getStaticSourceFile();
    return file == null ? false : file.isExtern();
  }

  public int getLength() {
    return getIntProp(LENGTH);
  }

  public void setLength(int length) {
    putIntProp(LENGTH, length);
  }

  public int getLineno() {
    return extractLineno(sourcePosition);
  }

  public int getCharno() {
    return extractCharno(sourcePosition);
  }

  public int getSourceOffset() {
    StaticSourceFile file = getStaticSourceFile();
    if (file == null) {
      return -1;
    }
    int lineno = getLineno();
    if (lineno == -1) {
      return -1;
    }
    return file.getLineOffset(lineno) + getCharno();
  }

  public int getSourcePosition() {
    return sourcePosition;
  }

  public void setLineno(int lineno) {
      int charno = getCharno();
      if (charno == -1) {
        charno = 0;
      }
      sourcePosition = mergeLineCharNo(lineno, charno);
  }

  public void setCharno(int charno) {
      sourcePosition = mergeLineCharNo(getLineno(), charno);
  }

  public void setSourceEncodedPosition(int sourcePosition) {
    this.sourcePosition = sourcePosition;
  }

  public void setSourceEncodedPositionForTree(int sourcePosition) {
    this.sourcePosition = sourcePosition;

    for (Node child = getFirstChild();
         child != null; child = child.getNext()) {
      child.setSourceEncodedPositionForTree(sourcePosition);
    }
  }

  /**
   * Merges the line number and character number in one integer. The Character
   * number takes the first 12 bits and the line number takes the rest. If
   * the character number is greater than <code>2<sup>12</sup>-1</code> it is
   * adjusted to <code>2<sup>12</sup>-1</code>.
   */
  protected static int mergeLineCharNo(int lineno, int charno) {
    if (lineno < 0 || charno < 0) {
      return -1;
    } else if ((charno & ~COLUMN_MASK) != 0) {
      return lineno << COLUMN_BITS | COLUMN_MASK;
    } else {
      return lineno << COLUMN_BITS | (charno & COLUMN_MASK);
    }
  }

  /**
   * Extracts the line number and character number from a merged line char
   * number (see {@link #mergeLineCharNo(int, int)}).
   */
  protected static int extractLineno(int lineCharNo) {
    if (lineCharNo == -1) {
      return -1;
    } else {
      return lineCharNo >>> COLUMN_BITS;
    }
  }

  /**
   * Extracts the character number and character number from a merged line
   * char number (see {@link #mergeLineCharNo(int, int)}).
   */
  protected static int extractCharno(int lineCharNo) {
    if (lineCharNo == -1) {
      return -1;
    } else {
      return lineCharNo & COLUMN_MASK;
    }
  }

  //==========================================================================
  // Iteration

  /**
   * <p>Return an iterable object that iterates over this node's children.
   * The iterator does not support the optional operation
   * {@link Iterator#remove()}.</p>
   *
   * <p>To iterate over a node's children, one can write</p>
   * <pre>Node n = ...;
   * for (Node child : n.children()) { ...</pre>
   */
  public Iterable<Node> children() {
    if (first == null) {
      return Collections.emptySet();
    } else {
      return new SiblingNodeIterable(first);
    }
  }

  /**
   * <p>Return an iterable object that iterates over this node's siblings.
   * The iterator does not support the optional operation
   * {@link Iterator#remove()}.</p>
   *
   * <p>To iterate over a node's siblings, one can write</p>
   * <pre>Node n = ...;
   * for (Node sibling : n.siblings()) { ...</pre>
   */
  public Iterable<Node> siblings() {
    return new SiblingNodeIterable(this);
  }

  /**
   * @see Node#siblings()
   */
  private static final class SiblingNodeIterable
      implements Iterable<Node>, Iterator<Node> {
    private final Node start;
    private Node current;
    private boolean used;

    SiblingNodeIterable(Node start) {
      this.start = start;
      this.current = start;
      this.used = false;
    }

    @Override
    public Iterator<Node> iterator() {
      if (!used) {
        used = true;
        return this;
      } else {
        // We have already used the current object as an iterator;
        // we must create a new SiblingNodeIterable based on this
        // iterable's start node.
        //
        // Since the primary use case for Node.children is in for
        // loops, this branch is extremely unlikely.
        return (new SiblingNodeIterable(start)).iterator();
      }
    }

    @Override
    public boolean hasNext() {
      return current != null;
    }

    @Override
    public Node next() {
      if (current == null) {
        throw new NoSuchElementException();
      }
      try {
        return current;
      } finally {
        current = current.getNext();
      }
    }

    @Override
    public void remove() {
      throw new UnsupportedOperationException();
    }
  }

  // ==========================================================================
  // Accessors

  PropListItem getPropListHeadForTesting() {
    return propListHead;
  }

  public Node getParent() {
    return parent;
  }

  /**
   * Gets the ancestor node relative to this.
   *
   * @param level 0 = this, 1 = the parent, etc.
   */
  public Node getAncestor(int level) {
    Preconditions.checkArgument(level >= 0);
    Node node = this;
    while (node != null && level-- > 0) {
      node = node.getParent();
    }
    return node;
  }

  /**
   * Iterates all of the node's ancestors excluding itself.
   */
  public AncestorIterable getAncestors() {
    return new AncestorIterable(this.getParent());
  }

  /**
   * Iterator to go up the ancestor tree.
   */
  public static class AncestorIterable implements Iterable<Node> {
    private Node cur;

    /**
     * @param cur The node to start.
     */
    AncestorIterable(Node cur) {
      this.cur = cur;
    }

    @Override
    public Iterator<Node> iterator() {
      return new Iterator<Node>() {
        @Override
        public boolean hasNext() {
          return cur != null;
        }

        @Override
        public Node next() {
          if (!hasNext()) {
            throw new NoSuchElementException();
          }
          Node n = cur;
          cur = cur.getParent();
          return n;
        }

        @Override
        public void remove() {
          throw new UnsupportedOperationException();
        }
      };
    }
  }

  /**
   * Check for one child more efficiently than by iterating over all the
   * children as is done with Node.getChildCount().
   *
   * @return Whether the node has exactly one child.
   */
  public boolean hasOneChild() {
    return first != null && first == last;
  }

  /**
   * Check for more than one child more efficiently than by iterating over all
   * the children as is done with Node.getChildCount().
   *
   * @return Whether the node more than one child.
   */
  public boolean hasMoreThanOneChild() {
    return first != null && first != last;
  }

  public int getChildCount() {
    int c = 0;
    for (Node n = first; n != null; n = n.next) {
      c++;
    }
    return c;
  }

  // Intended for testing and verification only.
  public boolean hasChild(Node child) {
    for (Node n = first; n != null; n = n.getNext()) {
      if (child == n) {
        return true;
      }
    }
    return false;
  }

  /**
   * Checks if the subtree under this node is the same as another subtree.
   * Returns null if it's equal, or a message describing the differences.
   * Should be called with {@code this} as the "expected" node and
   * {@code actual} as the "actual" node.
   */
  @VisibleForTesting
  public String checkTreeEquals(Node actual) {
      NodeMismatch diff = checkTreeEqualsImpl(actual);
      if (diff != null) {
        return "Node tree inequality:" +
            "\nTree1:\n" + toStringTree() +
            "\n\nTree2:\n" + actual.toStringTree() +
            "\n\nSubtree1: " + diff.nodeA.toStringTree() +
            "\n\nSubtree2: " + diff.nodeB.toStringTree();
      }
      return null;
  }

  /**
   * Checks if the subtree under this node is the same as another subtree.
   * Returns null if it's equal, or a message describing the differences.
   * Considers two nodes to be unequal if their JSDocInfo doesn't match.
   * Should be called with {@code this} as the "expected" node and
   * {@code actual} as the "actual" node.
   *
   * @see JSDocInfo#equals(Object)
   */
  @VisibleForTesting
  public String checkTreeEqualsIncludingJsDoc(Node actual) {
      NodeMismatch diff = checkTreeEqualsImpl(actual, true);
      if (diff != null) {
        if (diff.nodeA.isEquivalentTo(diff.nodeB, false, true, false)) {
          // The only difference is that the JSDoc is different on
          // the subtree.
          String jsDoc1 = diff.nodeA.getJSDocInfo() == null ?
              "(none)" :
              diff.nodeA.getJSDocInfo().toStringVerbose();

          String jsDoc2 = diff.nodeB.getJSDocInfo() == null ?
              "(none)" :
              diff.nodeB.getJSDocInfo().toStringVerbose();

          return "Node tree inequality:" +
              "\nTree:\n" + toStringTree() +
              "\n\nJSDoc differs on subtree: " + diff.nodeA +
              "\nExpected JSDoc: " + jsDoc1 +
              "\nActual JSDoc  : " + jsDoc2;
        }
        return "Node tree inequality:" +
            "\nExpected tree:\n" + toStringTree() +
            "\n\nActual tree:\n" + actual.toStringTree() +
            "\n\nExpected subtree: " + diff.nodeA.toStringTree() +
            "\n\nActual subtree: " + diff.nodeB.toStringTree();
      }
      return null;
  }

  /**
   * Compare this node to node2 recursively and return the first pair of nodes
   * that differs doing a preorder depth-first traversal. Package private for
   * testing. Returns null if the nodes are equivalent.
   */
  NodeMismatch checkTreeEqualsImpl(Node node2) {
    return checkTreeEqualsImpl(node2, false);
  }

  /**
   * Compare this node to node2 recursively and return the first pair of nodes
   * that differs doing a preorder depth-first traversal.
   * @param jsDoc Whether to check for differences in JSDoc.
   */
  private NodeMismatch checkTreeEqualsImpl(Node node2, boolean jsDoc) {
    if (!isEquivalentTo(node2, false, false, jsDoc)) {
      return new NodeMismatch(this, node2);
    }

    NodeMismatch res = null;
    Node n, n2;
    for (n = first, n2 = node2.first;
         res == null && n != null;
         n = n.next, n2 = n2.next) {
      if (node2 == null) {
        throw new IllegalStateException();
      }
      res = n.checkTreeEqualsImpl(n2, jsDoc);
      if (res != null) {
        return res;
      }
    }
    return res;
  }

  /** Returns true if this node is equivalent semantically to another */
  public boolean isEquivalentTo(Node node) {
    return isEquivalentTo(node, false, true, false);
  }

  /** Checks equivalence without going into child nodes */
  public boolean isEquivalentToShallow(Node node) {
    return isEquivalentTo(node, false, false, false);
  }

  /**
   * Returns true if this node is equivalent semantically to another and
   * the types are equivalent.
   */
  public boolean isEquivalentToTyped(Node node) {
    return isEquivalentTo(node, true, true, true);
  }

  /**
   * @param compareType Whether to compare the JSTypes of the nodes.
   * @param recurse Whether to compare the children of the current node, if
   *    not only the the count of the children are compared.
   * @param jsDoc Whether to check that the JsDoc of the nodes are equivalent.
   * @return Whether this node is equivalent semantically to the provided node.
   */
  boolean isEquivalentTo(
      Node node, boolean compareType, boolean recurse, boolean jsDoc) {
    if (type != node.getType()
        || getChildCount() != node.getChildCount()
        || this.getClass() != node.getClass()) {
      return false;
    }

    if (compareType && !JSType.isEquivalent((JSType) typei, node.getJSType())) {
      return false;
    }

    if (jsDoc && !JSDocInfo.areEquivalent(getJSDocInfo(), node.getJSDocInfo())) {
      return false;
    }

    if (type == Token.INC || type == Token.DEC) {
      int post1 = this.getIntProp(INCRDECR_PROP);
      int post2 = node.getIntProp(INCRDECR_PROP);
      if (post1 != post2) {
        return false;
      }
    } else if (type == Token.STRING || type == Token.STRING_KEY) {
      if (type == Token.STRING_KEY) {
        int quoted1 = this.getIntProp(QUOTED_PROP);
        int quoted2 = node.getIntProp(QUOTED_PROP);
        if (quoted1 != quoted2) {
          return false;
        }
      }

      int slashV1 = this.getIntProp(SLASH_V);
      int slashV2 = node.getIntProp(SLASH_V);
      if (slashV1 != slashV2) {
        return false;
      }
    } else if (type == Token.CALL) {
      if (this.getBooleanProp(FREE_CALL) != node.getBooleanProp(FREE_CALL)) {
        return false;
      }
    } else if (type == Token.FUNCTION) {
      if (this.isArrowFunction() != node.isArrowFunction()) {
        return false;
      }
    }

    if (recurse) {
      Node n, n2;
      for (n = first, n2 = node.first;
           n != null;
           n = n.next, n2 = n2.next) {
        if (!n.isEquivalentTo(n2, compareType, recurse, jsDoc)) {
          return false;
        }
      }
    }

    return true;
  }

  /**
   * This function takes a set of GETPROP nodes and produces a string that is
   * each property separated by dots. If the node ultimately under the left
   * sub-tree is not a simple name, this is not a valid qualified name.
   *
   * @return a null if this is not a qualified name, or a dot-separated string
   *         of the name and properties.
   */
  public String getQualifiedName() {
    if (type == Token.NAME) {
      String name = getString();
      return name.isEmpty() ? null : name;
    } else if (type == Token.GETPROP) {
      String left = getFirstChild().getQualifiedName();
      if (left == null) {
        return null;
      }
      return left + "." + getLastChild().getString();
    } else if (type == Token.THIS) {
      return "this";
    } else if (type == Token.SUPER) {
      return "super";
    } else {
      return null;
    }
  }

  /**
   * Returns whether a node corresponds to a simple or a qualified name, such as
   * <code>x</code> or <code>a.b.c</code> or <code>this.a</code>.
   */
  public boolean isQualifiedName() {
    switch (getType()) {
      case Token.NAME:
        return !getString().isEmpty();
      case Token.THIS:
        return true;
      case Token.GETPROP:
        return getFirstChild().isQualifiedName();
      default:
        return false;
    }
  }

  /**
   * Returns whether a node matches a simple or a qualified name, such as
   * <code>x</code> or <code>a.b.c</code> or <code>this.a</code>.
   */
  public boolean matchesQualifiedName(String name) {
    return name != null && matchesQualifiedName(name, name.length());
  }

  /**
   * Returns whether a node matches a simple or a qualified name, such as
   * <code>x</code> or <code>a.b.c</code> or <code>this.a</code>.
   */
  private boolean matchesQualifiedName(String qname, int endIndex) {
    int start = qname.lastIndexOf('.', endIndex - 1) + 1;

    switch (getType()) {
      case Token.NAME:
        String name = getString();
        return start == 0 && !name.isEmpty() &&
           name.length() == endIndex && qname.startsWith(name);
      case Token.THIS:
        return start == 0 && 4 == endIndex && qname.startsWith("this");
      case Token.SUPER:
        return start == 0 && 5 == endIndex && qname.startsWith("super");
      case Token.GETPROP:
        String prop = getLastChild().getString();
        return start > 1
            && prop.length() == endIndex - start
            && prop.regionMatches(0, qname, start, endIndex - start)
            && getFirstChild().matchesQualifiedName(qname, start - 1);
      default:
        return false;
    }
  }

  /**
   * Returns whether a node matches a simple or a qualified name, such as
   * <code>x</code> or <code>a.b.c</code> or <code>this.a</code>.
   */
  public boolean matchesQualifiedName(Node n) {
    if (n == null || n.type != type) {
      return false;
    }
    switch (type) {
      case Token.NAME:
        return !getString().isEmpty() && getString().equals(n.getString());
      case Token.THIS:
        return true;
      case Token.SUPER:
        return true;
      case Token.GETPROP:
        return getLastChild().getString().equals(n.getLastChild().getString())
            && getFirstChild().matchesQualifiedName(n.getFirstChild());
      default:
        return false;
    }
  }

  /**
   * Returns whether a node corresponds to a simple or a qualified name without
   * a "this" reference, such as <code>a.b.c</code>, but not <code>this.a</code>
   * .
   */
  public boolean isUnscopedQualifiedName() {
    switch (getType()) {
      case Token.NAME:
        return !getString().isEmpty();
      case Token.GETPROP:
        return getFirstChild().isUnscopedQualifiedName();
      default:
        return false;
    }
  }

  public boolean isValidAssignmentTarget() {
    switch (getType()) {
      // TODO(tbreisacher): Remove CAST from this list, and disallow
      // the cryptic case from cl/41958159.
      case Token.CAST:
      case Token.DEFAULT_VALUE:
      case Token.NAME:
      case Token.GETPROP:
      case Token.GETELEM:
      case Token.ARRAY_PATTERN:
      case Token.OBJECT_PATTERN:
        return true;
      default:
        return false;
    }
  }

  // ==========================================================================
  // Mutators

  /**
   * Removes this node from its parent. Equivalent to:
   * node.getParent().removeChild();
   */
  public Node detachFromParent() {
    Preconditions.checkState(parent != null);
    parent.removeChild(this);
    return this;
  }

  /**
   * Removes the first child of Node. Equivalent to:
   * node.removeChild(node.getFirstChild());
   *
   * @return The removed Node.
   */
  public Node removeFirstChild() {
    Node child = first;
    if (child != null) {
      removeChild(child);
    }
    return child;
  }

  /**
   * @return A Node that is the head of the list of children.
   */
  public Node removeChildren() {
    Node children = first;
    for (Node child = first; child != null; child = child.getNext()) {
      child.parent = null;
    }
    first = null;
    last = null;
    return children;
  }

  /**
   * Removes all children from this node and isolates the children from each
   * other.
   */
  public void detachChildren() {
    for (Node child = first; child != null;) {
      Node nextChild = child.getNext();
      child.parent = null;
      child.next = null;
      child = nextChild;
    }
    first = null;
    last = null;
  }

  public Node removeChildAfter(Node prev) {
    Preconditions.checkArgument(prev.parent == this,
        "prev is not a child of this node.");
    Preconditions.checkArgument(prev.next != null,
        "no next sibling.");

    Node child = prev.next;
    prev.next = child.next;
    if (child == last) {
      last = prev;
    }
    child.next = null;
    child.parent = null;
    return child;
  }

  /**
   * @return A detached clone of the Node, specifically excluding its children.
   */
  public Node cloneNode() {
    Node result;
    try {
      result = (Node) super.clone();
      // PropListItem lists are immutable and can be shared so there is no
      // need to clone them here.
      result.next = null;
      result.first = null;
      result.last = null;
      result.parent = null;
    } catch (CloneNotSupportedException e) {
      throw new RuntimeException(e.getMessage());
    }
    return result;
  }

  /**
   * @return A detached clone of the Node and all its children.
   */
  public Node cloneTree() {
    Node result = cloneNode();
    for (Node n2 = getFirstChild(); n2 != null; n2 = n2.getNext()) {
      Node n2clone = n2.cloneTree();
      n2clone.parent = result;
      if (result.last != null) {
        result.last.next = n2clone;
      }
      if (result.first == null) {
        result.first = n2clone;
      }
      result.last = n2clone;
    }
    return result;
  }

  /**
   * Copies source file and name information from the other
   * node given to the current node. Used for maintaining
   * debug information across node append and remove operations.
   * @return this
   */
  // TODO(nicksantos): The semantics of this method are ill-defined. Delete it.
  public Node copyInformationFrom(Node other) {
    if (getProp(ORIGINALNAME_PROP) == null) {
      putProp(ORIGINALNAME_PROP, other.getProp(ORIGINALNAME_PROP));
    }

    if (getProp(STATIC_SOURCE_FILE) == null) {
      putProp(STATIC_SOURCE_FILE, other.getProp(STATIC_SOURCE_FILE));
      sourcePosition = other.sourcePosition;
    }

    return this;
  }

  /**
   * Copies source file and name information from the other node to the
   * entire tree rooted at this node.
   * @return this
   */
  // TODO(nicksantos): The semantics of this method are ill-defined. Delete it.
  public Node copyInformationFromForTree(Node other) {
    copyInformationFrom(other);
    for (Node child = getFirstChild();
         child != null; child = child.getNext()) {
      child.copyInformationFromForTree(other);
    }

    return this;
  }

  /**
   * Overwrite all the source information in this node with
   * that of {@code other}.
   */
  public Node useSourceInfoFrom(Node other) {
    putProp(ORIGINALNAME_PROP, other.getProp(ORIGINALNAME_PROP));
    putProp(STATIC_SOURCE_FILE, other.getProp(STATIC_SOURCE_FILE));
    sourcePosition = other.sourcePosition;
    return this;
  }

  public Node srcref(Node other) {
    return useSourceInfoFrom(other);
  }

  /**
   * Overwrite all the source information in this node and its subtree with
   * that of {@code other}.
   */
  public Node useSourceInfoFromForTree(Node other) {
    useSourceInfoFrom(other);
    for (Node child = getFirstChild();
         child != null; child = child.getNext()) {
      child.useSourceInfoFromForTree(other);
    }

    return this;
  }

  public Node srcrefTree(Node other) {
    return useSourceInfoFromForTree(other);
  }

  /**
   * Overwrite all the source information in this node with
   * that of {@code other} iff the source info is missing.
   */
  public Node useSourceInfoIfMissingFrom(Node other) {
    if (getProp(ORIGINALNAME_PROP) == null) {
      putProp(ORIGINALNAME_PROP, other.getProp(ORIGINALNAME_PROP));
    }

    if (getProp(STATIC_SOURCE_FILE) == null) {
      putProp(STATIC_SOURCE_FILE, other.getProp(STATIC_SOURCE_FILE));
      sourcePosition = other.sourcePosition;
    }

    return this;
  }

  /**
   * Overwrite all the source information in this node and its subtree with
   * that of {@code other} iff the source info is missing.
   */
  public Node useSourceInfoIfMissingFromForTree(Node other) {
    useSourceInfoIfMissingFrom(other);
    for (Node child = getFirstChild();
         child != null; child = child.getNext()) {
      child.useSourceInfoIfMissingFromForTree(other);
    }

    return this;
  }

  //==========================================================================
  // Custom annotations

  /**
   * Returns the compiled inferred type on this node. Not to be confused
   * with {@link #getJSTypeExpression()} which returns the syntactically
   * specified type.
   */
  public JSType getJSType() {
    return (JSType) typei;
  }

  public void setJSType(JSType jsType) {
      this.typei = jsType;
  }

  public TypeI getTypeI() {
    return typei;
  }

  public void setTypeI(TypeI type) {
    this.typei = type;
  }

  public FileLevelJsDocBuilder getJsDocBuilderForNode() {
    return new FileLevelJsDocBuilder();
  }

  /**
   * An inner class that provides back-door access to the license
   * property of the JSDocInfo property for this node. This is only
   * meant to be used for top-level script nodes where the
   * {@link com.google.javascript.jscomp.parsing.JsDocInfoParser} needs to
   * be able to append directly to the top-level node, not just the
   * current node.
   */
  public class FileLevelJsDocBuilder {
    public void append(String fileLevelComment) {
      JSDocInfo jsDocInfo = getJSDocInfo();
      if (jsDocInfo == null) {
        // TODO(user): Is there a way to determine whether to
        // parse the JsDoc documentation from here?
        jsDocInfo = new JSDocInfo(false);
      }
      String license = jsDocInfo.getLicense();
      if (license == null) {
        license = "";
      }
      jsDocInfo.setLicense(license + fileLevelComment);
      setJSDocInfo(jsDocInfo);
    }
  }

  /**
   * Get the {@link JSDocInfo} attached to this node.
   * @return the information or {@code null} if no JSDoc is attached to this
   * node
   */
  public JSDocInfo getJSDocInfo() {
    return (JSDocInfo) getProp(JSDOC_INFO_PROP);
  }

  /**
   * Sets the {@link JSDocInfo} attached to this node.
   */
  public Node setJSDocInfo(JSDocInfo info) {
      putProp(JSDOC_INFO_PROP, info);
      return this;
  }

  /** This node was last changed at {@code time} */
  public void setChangeTime(int time) {
    putIntProp(CHANGE_TIME, time);
  }

  /** Returns the time of the last change for this node */
  public int getChangeTime() {
    return getIntProp(CHANGE_TIME);
  }

  /**
   * Sets whether this node is a variable length argument node. This
   * method is meaningful only on {@link Token#NAME} nodes
   * used to define a {@link Token#FUNCTION}'s argument list.
   */
  public void setVarArgs(boolean varArgs) {
    putBooleanProp(VAR_ARGS_NAME, varArgs);
  }

  /**
   * Returns whether this node is a variable length argument node. This
   * method's return value is meaningful only on {@link Token#NAME} nodes
   * used to define a {@link Token#FUNCTION}'s argument list.
   */
  public boolean isVarArgs() {
    return getBooleanProp(VAR_ARGS_NAME);
  }

  /**
   * Sets whether this node is an optional argument node. This
   * method is meaningful only on {@link Token#NAME} nodes
   * used to define a {@link Token#FUNCTION}'s argument list.
   */
  public void setOptionalArg(boolean optionalArg) {
    putBooleanProp(OPT_ARG_NAME, optionalArg);
  }

  /**
   * Returns whether this node is an optional argument node. This
   * method's return value is meaningful only on {@link Token#NAME} nodes
   * used to define a {@link Token#FUNCTION}'s argument list.
   */
  public boolean isOptionalArg() {
    return getBooleanProp(OPT_ARG_NAME);
  }

  /**
   * Sets whether this is a synthetic block that should not be considered
   * a real source block.
   */
  public void setIsSyntheticBlock(boolean val) {
    putBooleanProp(SYNTHETIC_BLOCK_PROP, val);
  }

  /**
   * Returns whether this is a synthetic block that should not be considered
   * a real source block.
   */
  public boolean isSyntheticBlock() {
    return getBooleanProp(SYNTHETIC_BLOCK_PROP);
  }

  /**
   * Sets the ES5 directives on this node.
   */
  public void setDirectives(Set<String> val) {
    putProp(DIRECTIVES, val);
  }

  /**
   * Returns the set of ES5 directives for this node.
   */
  @SuppressWarnings("unchecked")
  public Set<String> getDirectives() {
    return (Set<String>) getProp(DIRECTIVES);
  }

  /**
   * Adds a warning to be suppressed. This is indistinguishable
   * from having a {@code @suppress} tag in the code.
   */
  public void addSuppression(String warning) {
    if (getJSDocInfo() == null) {
      setJSDocInfo(new JSDocInfo(false));
    }
    getJSDocInfo().addSuppression(warning);
  }

  /**
   * Sets whether this is an added block that should not be considered
   * a real source block. Eg: In "if (true) x;", the "x;" is put under an added
   * block in the AST.
   */
  public void setIsAddedBlock(boolean val) {
    putBooleanProp(ADDED_BLOCK, val);
  }

  /**
   * Returns whether this is an added block that should not be considered
   * a real source block.
   */
  public boolean isAddedBlock() {
    return getBooleanProp(ADDED_BLOCK);
  }

  /**
   * Sets whether this node is a static member node. This
   * method is meaningful only on {@link Token#GETTER_DEF},
   * {@link Token#SETTER_DEF} or {@link Token#MEMBER_FUNCTION_DEF} nodes contained
   * within {@link Token#CLASS}.
   */
  public void setStaticMember(boolean isStatic) {
    putBooleanProp(STATIC_MEMBER, isStatic);
  }

  /**
   * Returns whether this node is a static member node. This
   * method is meaningful only on {@link Token#GETTER_DEF},
   * {@link Token#SETTER_DEF} or {@link Token#MEMBER_FUNCTION_DEF} nodes contained
   * within {@link Token#CLASS}.
   */
  public boolean isStaticMember() {
    return getBooleanProp(STATIC_MEMBER);
  }

  /**
   * Sets whether this node is a generator node. This
   * method is meaningful only on {@link Token#FUNCTION} or
   * {@link Token#MEMBER_FUNCTION_DEF} nodes.
   */
  public void setIsGeneratorFunction(boolean isGenerator) {
    putBooleanProp(GENERATOR_FN, isGenerator);
  }

  /**
   * Returns whether this node is a generator function node.
   */
  public boolean isGeneratorFunction() {
    return getBooleanProp(GENERATOR_FN);
  }

  /**
   * Sets whether this node is a marker used in the translation of generators.
   */
  public void setGeneratorMarker(boolean isGeneratorMarker) {
    putBooleanProp(GENERATOR_MARKER, isGeneratorMarker);
  }

  /**
   * Returns whether this node is a marker used in the translation of generators.
   */
  public boolean isGeneratorMarker() {
    return getBooleanProp(GENERATOR_MARKER);
  }

  /**
   * @see #isGeneratorSafe()
   */
  public void setGeneratorSafe(boolean isGeneratorSafe) {
    putBooleanProp(GENERATOR_SAFE, isGeneratorSafe);
  }

  /**
   * Used when translating ES6 generators. If this returns true, this Node
   * was generated by the compiler, and it is safe to copy this node to the
   * transpiled output with no further changes.
   */
  public boolean isGeneratorSafe() {
    return getBooleanProp(GENERATOR_SAFE);
  }

  /**
   * Sets whether this node is a arrow function node. This
   * method is meaningful only on {@link Token#FUNCTION}
   */
  public void setIsArrowFunction(boolean isArrow) {
    putBooleanProp(ARROW_FN, isArrow);
  }

  /**
   * Returns whether this node is a arrow function node.
   */
  public boolean isArrowFunction() {
    return getBooleanProp(ARROW_FN);
  }

  /**
   * Sets whether this node is a generator node. This
   * method is meaningful only on {@link Token#FUNCTION} or
   * {@link Token#MEMBER_FUNCTION_DEF} nodes.
   */
  public void setYieldFor(boolean isGenerator) {
    putBooleanProp(YIELD_FOR, isGenerator);
  }

  /**
   * Returns whether this node is a generator node. This
   * method is meaningful only on {@link Token#FUNCTION} or
   * {@link Token#MEMBER_FUNCTION_DEF} nodes.
   */
  public boolean isYieldFor() {
    return getBooleanProp(YIELD_FOR);
  }

  // There are four values of interest:
  //   global state changes
  //   this state changes
  //   arguments state changes
  //   whether the call throws an exception
  //   locality of the result
  // We want a value of 0 to mean "global state changes and
  // unknown locality of result".

  public static final int FLAG_GLOBAL_STATE_UNMODIFIED = 1;
  public static final int FLAG_THIS_UNMODIFIED = 2;
  public static final int FLAG_ARGUMENTS_UNMODIFIED = 4;
  public static final int FLAG_NO_THROWS = 8;
  public static final int FLAG_LOCAL_RESULTS = 16;

  public static final int SIDE_EFFECTS_FLAGS_MASK = 31;

  public static final int SIDE_EFFECTS_ALL = 0;
  public static final int NO_SIDE_EFFECTS =
    FLAG_GLOBAL_STATE_UNMODIFIED
    | FLAG_THIS_UNMODIFIED
    | FLAG_ARGUMENTS_UNMODIFIED
    | FLAG_NO_THROWS;

  /**
   * Marks this function or constructor call's side effect flags.
   * This property is only meaningful for {@link Token#CALL} and
   * {@link Token#NEW} nodes.
   */
  public void setSideEffectFlags(int flags) {
    Preconditions.checkArgument(
        getType() == Token.CALL || getType() == Token.NEW,
        "setIsNoSideEffectsCall only supports CALL and NEW nodes, got %s",
        Token.name(getType()));

    putIntProp(SIDE_EFFECT_FLAGS, flags);
  }

  public void setSideEffectFlags(SideEffectFlags flags) {
    setSideEffectFlags(flags.valueOf());
  }

  /**
   * Returns the side effects flags for this node.
   */
  public int getSideEffectFlags() {
    return getIntProp(SIDE_EFFECT_FLAGS);
  }

  /**
   * A helper class for getting and setting the side-effect flags.
   * @author johnlenz@google.com (John Lenz)
   */
  public static class SideEffectFlags {
    private int value = Node.SIDE_EFFECTS_ALL;

    public SideEffectFlags() {
    }

    public SideEffectFlags(int value) {
      this.value = value;
    }

    public int valueOf() {
      return value;
    }

    /** All side-effect occur and the returned results are non-local. */
    public SideEffectFlags setAllFlags() {
      value = Node.SIDE_EFFECTS_ALL;
      return this;
    }

    /** No side-effects occur and the returned results are local. */
    public SideEffectFlags clearAllFlags() {
      value = Node.NO_SIDE_EFFECTS | Node.FLAG_LOCAL_RESULTS;
      return this;
    }

    public boolean areAllFlagsSet() {
      return value == Node.SIDE_EFFECTS_ALL;
    }

    /**
     * Preserve the return result flag, but clear the others:
     *   no global state change, no throws, no this change, no arguments change
     */
    public void clearSideEffectFlags() {
      value |= Node.NO_SIDE_EFFECTS;
    }

    public SideEffectFlags setMutatesGlobalState() {
      // Modify global means everything must be assumed to be modified.
      removeFlag(Node.FLAG_GLOBAL_STATE_UNMODIFIED);
      removeFlag(Node.FLAG_ARGUMENTS_UNMODIFIED);
      removeFlag(Node.FLAG_THIS_UNMODIFIED);
      return this;
    }

    public SideEffectFlags setThrows() {
      removeFlag(Node.FLAG_NO_THROWS);
      return this;
    }

    public SideEffectFlags setMutatesThis() {
      removeFlag(Node.FLAG_THIS_UNMODIFIED);
      return this;
    }

    public SideEffectFlags setMutatesArguments() {
      removeFlag(Node.FLAG_ARGUMENTS_UNMODIFIED);
      return this;
    }

    public SideEffectFlags setReturnsTainted() {
      removeFlag(Node.FLAG_LOCAL_RESULTS);
      return this;
    }

    private void removeFlag(int flag) {
      value &= ~flag;
    }
  }

  /**
   * @return Whether the only side-effect is "modifies this"
   */
  public boolean isOnlyModifiesThisCall() {
    return areBitFlagsSet(
        getSideEffectFlags() & Node.NO_SIDE_EFFECTS,
        Node.FLAG_GLOBAL_STATE_UNMODIFIED
            | Node.FLAG_ARGUMENTS_UNMODIFIED
            | Node.FLAG_NO_THROWS);
  }

  /**
   * @return Whether the only side-effect is "modifies arguments"
   */
  public boolean isOnlyModifiesArgumentsCall() {
    return areBitFlagsSet(
        getSideEffectFlags() & Node.NO_SIDE_EFFECTS,
        Node.FLAG_GLOBAL_STATE_UNMODIFIED
            | Node.FLAG_THIS_UNMODIFIED
            | Node.FLAG_NO_THROWS);
  }

  /**
   * Returns true if this node is a function or constructor call that
   * has no side effects.
   */
  public boolean isNoSideEffectsCall() {
    return areBitFlagsSet(getSideEffectFlags(), NO_SIDE_EFFECTS);
  }

  /**
   * Returns true if this node is a function or constructor call that
   * returns a primitive or a local object (an object that has no other
   * references).
   */
  public boolean isLocalResultCall() {
    return areBitFlagsSet(getSideEffectFlags(), FLAG_LOCAL_RESULTS);
  }

  /** Returns true if this is a new/call that may mutate its arguments. */
  public boolean mayMutateArguments() {
    return !areBitFlagsSet(getSideEffectFlags(), FLAG_ARGUMENTS_UNMODIFIED);
  }

  /** Returns true if this is a new/call that may mutate global state or throw. */
  public boolean mayMutateGlobalStateOrThrow() {
    return !areBitFlagsSet(getSideEffectFlags(),
        FLAG_GLOBAL_STATE_UNMODIFIED | FLAG_NO_THROWS);
  }

  /**
   * returns true if all the flags are set in value.
   */
  private boolean areBitFlagsSet(int value, int flags) {
    return (value & flags) == flags;
  }

  /**
   * This should only be called for STRING nodes children of OBJECTLIT.
   */
  public boolean isQuotedString() {
    return false;
  }

  /**
   * This should only be called for STRING nodes children of OBJECTLIT.
   */
  public void setQuotedString() {
    throw new IllegalStateException("not a StringNode");
  }

  static class NodeMismatch {
    final Node nodeA;
    final Node nodeB;

    NodeMismatch(Node nodeA, Node nodeB) {
      this.nodeA = nodeA;
      this.nodeB = nodeB;
    }

    @Override
    public boolean equals(Object object) {
      if (object instanceof NodeMismatch) {
        NodeMismatch that = (NodeMismatch) object;
        return that.nodeA.equals(this.nodeA) && that.nodeB.equals(this.nodeB);
      }
      return false;
    }

    @Override
    public int hashCode() {
      return Objects.hashCode(nodeA, nodeB);
    }
  }


  /*** AST type check methods ***/

  public boolean isAdd() {
    return this.getType() == Token.ADD;
  }

  public boolean isAnd() {
    return this.getType() == Token.AND;
  }

  public boolean isArrayLit() {
    return this.getType() == Token.ARRAYLIT;
  }

  public boolean isArrayPattern() {
    return this.getType() == Token.ARRAY_PATTERN;
  }

  public boolean isAssign() {
    return this.getType() == Token.ASSIGN;
  }

  public boolean isAssignAdd() {
    return this.getType() == Token.ASSIGN_ADD;
  }

  public boolean isBlock() {
    return this.getType() == Token.BLOCK;
  }

  public boolean isBreak() {
    return this.getType() == Token.BREAK;
  }

  public boolean isCall() {
    return this.getType() == Token.CALL;
  }

  public boolean isCase() {
    return this.getType() == Token.CASE;
  }

  public boolean isCast() {
    return this.getType() == Token.CAST;
  }

  public boolean isCatch() {
    return this.getType() == Token.CATCH;
  }

  public boolean isClass() {
    return this.getType() == Token.CLASS;
  }

  public boolean isClassMembers() {
    return this.getType() == Token.CLASS_MEMBERS;
  }

  public boolean isComma() {
    return this.getType() == Token.COMMA;
  }

  public boolean isComputedProp() {
    return this.getType() == Token.COMPUTED_PROP;
  }

  public boolean isContinue() {
    return this.getType() == Token.CONTINUE;
  }

  public boolean isConst() {
    return this.getType() == Token.CONST;
  }

  public boolean isDebugger() {
    return this.getType() == Token.DEBUGGER;
  }

  public boolean isDec() {
    return this.getType() == Token.DEC;
  }

  public boolean isDefaultCase() {
    return this.getType() == Token.DEFAULT_CASE;
  }

  public boolean isDefaultValue() {
    return this.getType() == Token.DEFAULT_VALUE;
  }

  public boolean isDelProp() {
    return this.getType() == Token.DELPROP;
  }

  public boolean isDestructuringPattern() {
    return isObjectPattern() || isArrayPattern();
  }

  public boolean isDo() {
    return this.getType() == Token.DO;
  }

  public boolean isEmpty() {
    return this.getType() == Token.EMPTY;
  }

  public boolean isExport() {
    return this.getType() == Token.EXPORT;
  }

  public boolean isExprResult() {
    return this.getType() == Token.EXPR_RESULT;
  }

  public boolean isFalse() {
    return this.getType() == Token.FALSE;
  }

  public boolean isFor() {
    return this.getType() == Token.FOR;
  }

  public boolean isForOf() {
    return this.getType() == Token.FOR_OF;
  }

  public boolean isFunction() {
    return this.getType() == Token.FUNCTION;
  }

  public boolean isGetterDef() {
    return this.getType() == Token.GETTER_DEF;
  }

  public boolean isGetElem() {
    return this.getType() == Token.GETELEM;
  }

  public boolean isGetProp() {
    return this.getType() == Token.GETPROP;
  }

  public boolean isHook() {
    return this.getType() == Token.HOOK;
  }

  public boolean isIf() {
    return this.getType() == Token.IF;
  }

  public boolean isImport() {
    return this.getType() == Token.IMPORT;
  }

  public boolean isIn() {
    return this.getType() == Token.IN;
  }

  public boolean isInc() {
    return this.getType() == Token.INC;
  }

  public boolean isInstanceOf() {
    return this.getType() == Token.INSTANCEOF;
  }

  public boolean isLabel() {
    return this.getType() == Token.LABEL;
  }

  public boolean isLabelName() {
    return this.getType() == Token.LABEL_NAME;
  }

  public boolean isLet() {
    return this.getType() == Token.LET;
  }

  public boolean isMemberFunctionDef() {
    return this.getType() == Token.MEMBER_FUNCTION_DEF;
  }

  public boolean isName() {
    return this.getType() == Token.NAME;
  }

  public boolean isNE() {
    return this.getType() == Token.NE;
  }

  public boolean isNew() {
    return this.getType() == Token.NEW;
  }

  public boolean isNot() {
    return this.getType() == Token.NOT;
  }

  public boolean isNull() {
    return this.getType() == Token.NULL;
  }

  public boolean isNumber() {
    return this.getType() == Token.NUMBER;
  }

  public boolean isObjectLit() {
    return this.getType() == Token.OBJECTLIT;
  }

  public boolean isObjectPattern() {
    return this.getType() == Token.OBJECT_PATTERN;
  }

  public boolean isOr() {
    return this.getType() == Token.OR;
  }

  public boolean isParamList() {
    return this.getType() == Token.PARAM_LIST;
  }

  public boolean isRegExp() {
    return this.getType() == Token.REGEXP;
  }

  public boolean isRest() {
    return this.getType() == Token.REST;
  }

  public boolean isReturn() {
    return this.getType() == Token.RETURN;
  }

  public boolean isScript() {
    return this.getType() == Token.SCRIPT;
  }

  public boolean isSetterDef() {
    return this.getType() == Token.SETTER_DEF;
  }

  public boolean isSpread() {
    return this.getType() == Token.SPREAD;
  }

  public boolean isString() {
    return this.getType() == Token.STRING;
  }

  public boolean isStringKey() {
    return this.getType() == Token.STRING_KEY;
  }

  public boolean isSuper() {
    return this.getType() == Token.SUPER;
  }

  public boolean isSwitch() {
    return this.getType() == Token.SWITCH;
  }

  public boolean isThis() {
    return this.getType() == Token.THIS;
  }

  public boolean isThrow() {
    return this.getType() == Token.THROW;
  }

  public boolean isTrue() {
    return this.getType() == Token.TRUE;
  }

  public boolean isTry() {
    return this.getType() == Token.TRY;
  }

  public boolean isTypeOf() {
    return this.getType() == Token.TYPEOF;
  }

  public boolean isVar() {
    return this.getType() == Token.VAR;
  }

  public boolean isVoid() {
    return this.getType() == Token.VOID;
  }

  public boolean isWhile() {
    return this.getType() == Token.WHILE;
  }

  public boolean isWith() {
    return this.getType() == Token.WITH;
  }

  public boolean isYield() {
    return this.getType() == Token.YIELD;
  }
}<|MERGE_RESOLUTION|>--- conflicted
+++ resolved
@@ -127,12 +127,8 @@
                                   // GlobalTypeInfo and NewTypeInference.
                                   // We use this to tag getprop nodes that
                                   // declare properties.
-<<<<<<< HEAD
-      COMPUTED_PROP_MEMBER_VARIABLE = 77; // A computed property that has a member variable.
-=======
       JS_TYPE_EXPRESSION = 77;    // Holds JsTypeExpression objects representing type syntax
                                   // annotations on nodes.
->>>>>>> d63d283c
 
 
   public static final int   // flags for INCRDECR_PROP
