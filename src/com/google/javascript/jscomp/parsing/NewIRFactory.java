/*
 * Copyright 2013 The Closure Compiler Authors.
 *
 * Licensed under the Apache License, Version 2.0 (the "License");
 * you may not use this file except in compliance with the License.
 * You may obtain a copy of the License at
 *
 *     http://www.apache.org/licenses/LICENSE-2.0
 *
 * Unless required by applicable law or agreed to in writing, software
 * distributed under the License is distributed on an "AS IS" BASIS,
 * WITHOUT WARRANTIES OR CONDITIONS OF ANY KIND, either express or implied.
 * See the License for the specific language governing permissions and
 * limitations under the License.
 */

package com.google.javascript.jscomp.parsing;

import com.google.common.base.Preconditions;
import com.google.common.collect.ImmutableList;
import com.google.common.collect.ImmutableSet;
import com.google.common.collect.Lists;
import com.google.common.collect.Sets;
import com.google.common.collect.UnmodifiableIterator;
import com.google.javascript.jscomp.parsing.Config.LanguageMode;
import com.google.javascript.jscomp.parsing.parser.IdentifierToken;
import com.google.javascript.jscomp.parsing.parser.LiteralToken;
import com.google.javascript.jscomp.parsing.parser.TokenType;
import com.google.javascript.jscomp.parsing.parser.trees.ArrayLiteralExpressionTree;
import com.google.javascript.jscomp.parsing.parser.trees.ArrayPatternTree;
import com.google.javascript.jscomp.parsing.parser.trees.AssignmentRestElementTree;
import com.google.javascript.jscomp.parsing.parser.trees.BinaryOperatorTree;
import com.google.javascript.jscomp.parsing.parser.trees.BlockTree;
import com.google.javascript.jscomp.parsing.parser.trees.BreakStatementTree;
import com.google.javascript.jscomp.parsing.parser.trees.CallExpressionTree;
import com.google.javascript.jscomp.parsing.parser.trees.CaseClauseTree;
import com.google.javascript.jscomp.parsing.parser.trees.CatchTree;
import com.google.javascript.jscomp.parsing.parser.trees.ClassDeclarationTree;
import com.google.javascript.jscomp.parsing.parser.trees.CommaExpressionTree;
import com.google.javascript.jscomp.parsing.parser.trees.Comment;
import com.google.javascript.jscomp.parsing.parser.trees.ComprehensionForTree;
import com.google.javascript.jscomp.parsing.parser.trees.ComprehensionIfTree;
import com.google.javascript.jscomp.parsing.parser.trees.ComprehensionTree;
import com.google.javascript.jscomp.parsing.parser.trees.ComputedPropertyDefinitionTree;
import com.google.javascript.jscomp.parsing.parser.trees.ComputedPropertyGetterTree;
import com.google.javascript.jscomp.parsing.parser.trees.ComputedPropertyMethodTree;
import com.google.javascript.jscomp.parsing.parser.trees.ComputedPropertySetterTree;
import com.google.javascript.jscomp.parsing.parser.trees.ConditionalExpressionTree;
import com.google.javascript.jscomp.parsing.parser.trees.ContinueStatementTree;
import com.google.javascript.jscomp.parsing.parser.trees.DebuggerStatementTree;
import com.google.javascript.jscomp.parsing.parser.trees.DefaultClauseTree;
import com.google.javascript.jscomp.parsing.parser.trees.DefaultParameterTree;
import com.google.javascript.jscomp.parsing.parser.trees.DoWhileStatementTree;
import com.google.javascript.jscomp.parsing.parser.trees.EmptyStatementTree;
import com.google.javascript.jscomp.parsing.parser.trees.ExportDeclarationTree;
import com.google.javascript.jscomp.parsing.parser.trees.ExportSpecifierTree;
import com.google.javascript.jscomp.parsing.parser.trees.ExpressionStatementTree;
import com.google.javascript.jscomp.parsing.parser.trees.FinallyTree;
import com.google.javascript.jscomp.parsing.parser.trees.ForInStatementTree;
import com.google.javascript.jscomp.parsing.parser.trees.ForOfStatementTree;
import com.google.javascript.jscomp.parsing.parser.trees.ForStatementTree;
import com.google.javascript.jscomp.parsing.parser.trees.FormalParameterListTree;
import com.google.javascript.jscomp.parsing.parser.trees.FunctionDeclarationTree;
import com.google.javascript.jscomp.parsing.parser.trees.GetAccessorTree;
import com.google.javascript.jscomp.parsing.parser.trees.IdentifierExpressionTree;
import com.google.javascript.jscomp.parsing.parser.trees.IfStatementTree;
import com.google.javascript.jscomp.parsing.parser.trees.ImportDeclarationTree;
import com.google.javascript.jscomp.parsing.parser.trees.ImportSpecifierTree;
import com.google.javascript.jscomp.parsing.parser.trees.LabelledStatementTree;
import com.google.javascript.jscomp.parsing.parser.trees.LiteralExpressionTree;
import com.google.javascript.jscomp.parsing.parser.trees.MemberExpressionTree;
import com.google.javascript.jscomp.parsing.parser.trees.MemberLookupExpressionTree;
import com.google.javascript.jscomp.parsing.parser.trees.MissingPrimaryExpressionTree;
import com.google.javascript.jscomp.parsing.parser.trees.ModuleImportTree;
import com.google.javascript.jscomp.parsing.parser.trees.NewExpressionTree;
import com.google.javascript.jscomp.parsing.parser.trees.NullTree;
import com.google.javascript.jscomp.parsing.parser.trees.ObjectLiteralExpressionTree;
import com.google.javascript.jscomp.parsing.parser.trees.ObjectPatternTree;
import com.google.javascript.jscomp.parsing.parser.trees.ParenExpressionTree;
import com.google.javascript.jscomp.parsing.parser.trees.ParseTree;
import com.google.javascript.jscomp.parsing.parser.trees.ParseTreeType;
import com.google.javascript.jscomp.parsing.parser.trees.PostfixExpressionTree;
import com.google.javascript.jscomp.parsing.parser.trees.ProgramTree;
import com.google.javascript.jscomp.parsing.parser.trees.PropertyNameAssignmentTree;
import com.google.javascript.jscomp.parsing.parser.trees.RestParameterTree;
import com.google.javascript.jscomp.parsing.parser.trees.ReturnStatementTree;
import com.google.javascript.jscomp.parsing.parser.trees.SetAccessorTree;
import com.google.javascript.jscomp.parsing.parser.trees.SpreadExpressionTree;
import com.google.javascript.jscomp.parsing.parser.trees.SuperExpressionTree;
import com.google.javascript.jscomp.parsing.parser.trees.SwitchStatementTree;
import com.google.javascript.jscomp.parsing.parser.trees.TemplateLiteralExpressionTree;
import com.google.javascript.jscomp.parsing.parser.trees.TemplateLiteralPortionTree;
import com.google.javascript.jscomp.parsing.parser.trees.TemplateSubstitutionTree;
import com.google.javascript.jscomp.parsing.parser.trees.ThisExpressionTree;
import com.google.javascript.jscomp.parsing.parser.trees.ThrowStatementTree;
import com.google.javascript.jscomp.parsing.parser.trees.TryStatementTree;
import com.google.javascript.jscomp.parsing.parser.trees.TypedParameterTree;
import com.google.javascript.jscomp.parsing.parser.trees.UnaryExpressionTree;
import com.google.javascript.jscomp.parsing.parser.trees.VariableDeclarationListTree;
import com.google.javascript.jscomp.parsing.parser.trees.VariableDeclarationTree;
import com.google.javascript.jscomp.parsing.parser.trees.VariableStatementTree;
import com.google.javascript.jscomp.parsing.parser.trees.WhileStatementTree;
import com.google.javascript.jscomp.parsing.parser.trees.WithStatementTree;
import com.google.javascript.jscomp.parsing.parser.trees.YieldExpressionTree;
import com.google.javascript.jscomp.parsing.parser.util.SourcePosition;
import com.google.javascript.jscomp.parsing.parser.util.SourceRange;
import com.google.javascript.rhino.ErrorReporter;
import com.google.javascript.rhino.IR;
import com.google.javascript.rhino.JSDocInfo;
import com.google.javascript.rhino.JSDocInfoBuilder;
import com.google.javascript.rhino.JSTypeExpression;
import com.google.javascript.rhino.Node;
import com.google.javascript.rhino.Token;
import com.google.javascript.rhino.TokenStream;
import com.google.javascript.rhino.jstype.StaticSourceFile;

import java.util.List;
import java.util.Set;
import java.util.regex.Pattern;

/**
 * IRFactory transforms the external AST to the internal AST.
 */
class NewIRFactory {

  static final String GETTER_ERROR_MESSAGE =
      "getters are not supported in older versions of JavaScript. " +
      "If you are targeting newer versions of JavaScript, " +
      "set the appropriate language_in option.";

  static final String SETTER_ERROR_MESSAGE =
      "setters are not supported in older versions of JavaScript. " +
      "If you are targeting newer versions of JavaScript, " +
      "set the appropriate language_in option.";

  static final String SUSPICIOUS_COMMENT_WARNING =
      "Non-JSDoc comment has annotations. " +
      "Did you mean to start it with '/**'?";

  static final String MISPLACED_TYPE_ANNOTATION =
      "Type annotations are not allowed here. Are you missing parentheses?";

  static final String MISPLACED_FUNCTION_ANNOTATION =
      "This JSDoc is not attached to a function node. Are you missing parentheses?";

  static final String INVALID_ES3_PROP_NAME =
      "Keywords and reserved words are not allowed as unquoted property " +
      "names in older versions of JavaScript. " +
      "If you are targeting newer versions of JavaScript, " +
      "set the appropriate language_in option.";

  static final String INVALID_ES5_STRICT_OCTAL =
      "Octal integer literals are not supported in Ecmascript 5 strict mode.";

  static final String INVALID_NUMBER_LITERAL =
      "Invalid number literal.";

  static final String STRING_CONTINUATION_ERROR =
      "String continuations are not supported in this language mode.";

  static final String STRING_CONTINUATION_WARNING =
      "String continuations are not recommended. See"
      + " https://google-styleguide.googlecode.com/svn/trunk/javascriptguide.xml#Multiline_string_literals";

  static final String BINARY_NUMBER_LITERAL_WARNING =
      "Binary integer literals are not supported in this language mode.";

  static final String OCTAL_NUMBER_LITERAL_WARNING =
      "Octal integer literals are not supported in this language mode.";

  static final String OCTAL_STRING_LITERAL_WARNING =
      "Octal literals in strings are not supported in this language mode.";

  static final String DUPLICATE_PARAMETER =
      "Duplicate parameter name \"%s\"";

  static final String DUPLICATE_LABEL =
      "Duplicate label \"%s\"";

  static final String UNLABELED_BREAK =
      "unlabelled break must be inside loop or switch";

  static final String UNEXPECTED_CONTINUE = "continue must be inside loop";

  static final String UNEXPECTED_LABLED_CONTINUE =
      "continue can only use labeles of iteration statements";

  static final String UNEXPECTED_RETURN = "return must be inside function";

  static final String UNDEFINED_LABEL = "undefined label \"%s\"";

  private final String sourceString;
  private final List<Integer> newlines;
  private final StaticSourceFile sourceFile;
  private final String sourceName;
  private final Config config;
  private final ErrorReporter errorReporter;
  private final TransformDispatcher transformDispatcher;

  private static final ImmutableSet<String> ALLOWED_DIRECTIVES =
      ImmutableSet.of("use strict");

  private static final ImmutableSet<String> ES5_RESERVED_KEYWORDS =
      ImmutableSet.of(
          // From Section 7.6.1.2
          "class", "const", "enum", "export", "extends", "import", "super");
  private static final ImmutableSet<String> ES5_STRICT_RESERVED_KEYWORDS =
      ImmutableSet.of(
          // From Section 7.6.1.2
          "class", "const", "enum", "export", "extends", "import", "super",
          "implements", "interface", "let", "package", "private", "protected",
          "public", "static", "yield");

  private final Set<String> reservedKeywords;
  private final Set<Comment> parsedComments = Sets.newHashSet();

  // @license text gets appended onto the fileLevelJsDocBuilder as found,
  // and stored in JSDocInfo for placeholder node.
  Node rootNodeJsDocHolder = new Node(Token.SCRIPT);
  Node.FileLevelJsDocBuilder fileLevelJsDocBuilder =
      rootNodeJsDocHolder.getJsDocBuilderForNode();
  JSDocInfo fileOverviewInfo = null;

  // Use a template node for properties set on all nodes to minimize the
  // memory footprint associated with these.
  private final Node templateNode;

  private final UnmodifiableIterator<Comment> nextCommentIter;

  private Comment currentComment;

  private boolean currentFileIsExterns = false;

  private NewIRFactory(String sourceString,
                    StaticSourceFile sourceFile,
                    Config config,
                    ErrorReporter errorReporter,
                    ImmutableList<Comment> comments) {
    this.sourceString = sourceString;
    this.nextCommentIter = comments.iterator();
    this.currentComment = nextCommentIter.hasNext() ? nextCommentIter.next() : null;
    this.newlines = Lists.newArrayList();
    this.sourceFile = sourceFile;

    // Pre-generate all the newlines in the file.
    for (int charNo = 0; true; charNo++) {
      charNo = sourceString.indexOf('\n', charNo);
      if (charNo == -1) {
        break;
      }
      newlines.add(Integer.valueOf(charNo));
    }

    // Sometimes this will be null in tests.
    this.sourceName = sourceFile == null ? null : sourceFile.getName();

    this.config = config;
    this.errorReporter = errorReporter;
    this.transformDispatcher = new TransformDispatcher();
    // The template node properties are applied to all nodes in this transform.
    this.templateNode = createTemplateNode();

    switch (config.languageMode) {
      case ECMASCRIPT3:
        reservedKeywords = null; // use TokenStream.isKeyword instead
        break;
      case ECMASCRIPT5:
        reservedKeywords = ES5_RESERVED_KEYWORDS;
        break;
      case ECMASCRIPT5_STRICT:
        reservedKeywords = ES5_STRICT_RESERVED_KEYWORDS;
        break;
      case ECMASCRIPT6:
        reservedKeywords = ES5_RESERVED_KEYWORDS;
        break;
      case ECMASCRIPT6_STRICT:
        reservedKeywords = ES5_STRICT_RESERVED_KEYWORDS;
        break;
      default:
        throw new IllegalStateException("unknown language mode");
    }
  }

  // Create a template node to use as a source of common attributes, this allows
  // the prop structure to be shared among all the node from this source file.
  // This reduces the cost of these properties to O(nodes) to O(files).
  private Node createTemplateNode() {
    // The Node type choice is arbitrary.
    Node templateNode = new Node(Token.SCRIPT);
    templateNode.setStaticSourceFile(sourceFile);
    return templateNode;
  }

  public static Node transformTree(ProgramTree tree,
                                   StaticSourceFile sourceFile,
                                   String sourceString,
                                   Config config,
                                   ErrorReporter errorReporter) {
    NewIRFactory irFactory = new NewIRFactory(sourceString, sourceFile,
        config, errorReporter, tree.sourceComments);

    // don't call transform as we don't want standard jsdoc handling.
    Node n = irFactory.justTransform(tree);
    irFactory.setSourceInfo(n, tree);

    if (tree.sourceComments != null) {
      for (Comment comment : tree.sourceComments) {
        if (comment.type == Comment.Type.JSDOC &&
            !irFactory.parsedComments.contains(comment)) {
          irFactory.handlePossibleFileOverviewJsDoc(comment);
        } else if (comment.type == Comment.Type.BLOCK) {
          irFactory.handleBlockComment(comment);
        }
      }
    }

    irFactory.setFileOverviewJsDoc(n);

    irFactory.validateAll(n);

    return n;
  }

  private void validateAll(Node n) {
    validate(n);
    for (Node c = n.getFirstChild(); c != null; c = c.getNext()) {
      validateAll(c);
    }
  }

  private void validate(Node n) {
    validateJsDoc(n);
    validateParameters(n);
    validateBreakContinue(n);
    validateReturn(n);
    validateLabel(n);
  }

  private void validateBreakContinue(Node n) {
    if (n.isBreak() || n.isContinue()) {
      Node labelName = n.getFirstChild();
      if (labelName != null) {
        Node parent = n.getParent();
        while (!parent.isLabel() || !labelsMatch(parent, labelName)) {
          if (parent.isFunction() || parent.isScript()) {
            // report missing label
            errorReporter.error(
                String.format(UNDEFINED_LABEL, labelName.getString()),
                sourceName,
                n.getLineno(), n.getCharno());
            break;
          }
          parent = parent.getParent();
        }
        if (parent.isLabel() && labelsMatch(parent, labelName)) {
          if (n.isContinue() && !isContinueTarget(parent.getLastChild())) {
            // report invalid continue target
            errorReporter.error(
                UNEXPECTED_LABLED_CONTINUE,
                sourceName,
                n.getLineno(), n.getCharno());
          }
        }
      } else {
        if (n.isContinue()) {
          Node parent = n.getParent();
          while (!isContinueTarget(parent)) {
            if (parent.isFunction() || parent.isScript()) {
              // report invalid continue
              errorReporter.error(
                  UNEXPECTED_CONTINUE,
                  sourceName,
                  n.getLineno(), n.getCharno());
              break;
            }
            parent = parent.getParent();
          }
        } else {
          Node parent = n.getParent();
          while (!isBreakTarget(parent)) {
            if (parent.isFunction() || parent.isScript()) {
              // report invalid break
              errorReporter.error(
                  UNLABELED_BREAK,
                  sourceName,
                  n.getLineno(), n.getCharno());
              break;
            }
            parent = parent.getParent();
          }
        }
      }
    }
  }

  private void validateReturn(Node n) {
    if (n.isReturn()) {
      Node parent = n;
      while ((parent = parent.getParent()) != null) {
        if (parent.isFunction()) {
          return;
        }
      }
      errorReporter.error(UNEXPECTED_RETURN,
          sourceName, n.getLineno(), n.getCharno());
    }
  }

  private static boolean isBreakTarget(Node n) {
    switch (n.getType()) {
      case Token.FOR:
      case Token.FOR_OF:
      case Token.WHILE:
      case Token.DO:
      case Token.SWITCH:
        return true;
    }
    return false;
  }

  private static boolean isContinueTarget(Node n) {
    switch (n.getType()) {
      case Token.FOR:
      case Token.FOR_OF:
      case Token.WHILE:
      case Token.DO:
        return true;
    }
    return false;
  }


  private static boolean labelsMatch(Node label, Node labelName) {
    return label.getFirstChild().getString().equals(labelName.getString());
  }

  private void validateParameters(Node n) {
    if (n.isParamList()) {
      Node c = n.getFirstChild();
      for (; c != null; c = c.getNext()) {
        if (!c.isName()) {
          continue;
        }
        Node sibling = c.getNext();
        for (; sibling != null; sibling = sibling.getNext()) {
          if (sibling.isName() && c.getString().equals(sibling.getString())) {
            errorReporter.warning(
                String.format(DUPLICATE_PARAMETER, c.getString()),
                sourceName,
                n.getLineno(), n.getCharno());
          }
        }
      }
    }
  }

  private void validateJsDoc(Node n) {
    validateTypeAnnotations(n);
    validateFunctionJsDoc(n);
  }

  private void reportJsDocTypeSyntaxConflict(ParseTree parseTree) {
    errorReporter.error("Bad type annotation"
            + " - can only have JSDoc or inline type annotations, not both",
        sourceName, lineno(parseTree), charno(parseTree));
  }


  /**
   * Checks that JSDoc intended for a function is actually attached to a
   * function.
   */
  private void validateFunctionJsDoc(Node n) {
    JSDocInfo info = n.getJSDocInfo();
    if (info == null) {
      return;
    }
    if (info.containsFunctionDeclaration() && !info.hasType()) {
      // This JSDoc should be attached to a FUNCTION node, or an assignment
      // with a function as the RHS, etc.
      switch (n.getType()) {
        case Token.FUNCTION:
        case Token.VAR:
        case Token.LET:
        case Token.CONST:
        case Token.GETTER_DEF:
        case Token.SETTER_DEF:
        case Token.MEMBER_DEF:
        case Token.STRING_KEY:
          return;
        case Token.GETELEM:
        case Token.GETPROP:
          if (n.getFirstChild().isQualifiedName()) {
            return;
          }
          break;
        case Token.ASSIGN: {
          // TODO(tbreisacher): Check that the RHS of the assignment is a
          // function. Note that it can be a FUNCTION node, but it can also be
          // a call to goog.abstractMethod, goog.functions.constant, etc.
          return;
        }
      }
      errorReporter.warning(MISPLACED_FUNCTION_ANNOTATION,
          sourceName,
          n.getLineno(), n.getCharno());
    }
  }

  /**
   * Check that JSDoc with a {@code @type} annotation is in a valid place.
   */
  @SuppressWarnings("incomplete-switch")
  private void validateTypeAnnotations(Node n) {
    JSDocInfo info = n.getJSDocInfo();
    if (info != null && info.hasType()) {
      boolean valid = false;
      switch (n.getType()) {
        // Casts are valid
        case Token.CAST:
          valid = true;
          break;
        // Variable declarations are valid
        case Token.VAR:
        case Token.LET:
        case Token.CONST:
          valid = true;
          break;
        // Function declarations are valid
        case Token.FUNCTION:
          valid = isFunctionDeclaration(n);
          break;
        // Object literal properties, catch declarations and variable
        // initializers are valid.
        case Token.NAME:
        case Token.DEFAULT_VALUE:
          Node parent = n.getParent();
          switch (parent.getType()) {
            case Token.STRING_KEY:
            case Token.GETTER_DEF:
            case Token.SETTER_DEF:
            case Token.CATCH:
            case Token.FUNCTION:
            case Token.VAR:
            case Token.LET:
            case Token.CONST:
            case Token.PARAM_LIST:
              valid = true;
              break;
          }
          break;
        // Object literal properties are valid
        case Token.STRING_KEY:
        case Token.GETTER_DEF:
        case Token.SETTER_DEF:
          valid = true;
          break;
        // Property assignments are valid, if at the root of an expression.
        case Token.ASSIGN:
          valid = n.getParent().isExprResult()
            && (n.getFirstChild().isGetProp() || n.getFirstChild().isGetElem());
          break;
        case Token.GETPROP:
          valid = n.getParent().isExprResult() && n.isQualifiedName();
          break;
        case Token.CALL:
          valid = info.isDefine();
          break;
      }

      if (!valid) {
        errorReporter.warning(MISPLACED_TYPE_ANNOTATION,
            sourceName,
            n.getLineno(), n.getCharno());
      }
    }
  }

  private void validateLabel(Node n) {
    if (n.isLabel()) {
      Node labelName = n.getFirstChild();
      for (Node parent = n.getParent();
           parent != null && !parent.isFunction(); parent = parent.getParent()) {
        if (parent.isLabel() && labelsMatch(parent, labelName)) {
          errorReporter.error(
              String.format(DUPLICATE_LABEL, labelName.getString()),
              sourceName,
              n.getLineno(), n.getCharno());
          break;
        }
      }
    }
  }

  private void setFileOverviewJsDoc(Node irNode) {
    // Only after we've seen all @fileoverview entries, attach the
    // last one to the root node, and copy the found license strings
    // to that node.
    JSDocInfo rootNodeJsDoc = rootNodeJsDocHolder.getJSDocInfo();
    if (rootNodeJsDoc != null) {
      irNode.setJSDocInfo(rootNodeJsDoc);
      rootNodeJsDoc.setAssociatedNode(irNode);
    }

    if (fileOverviewInfo != null) {
      if ((irNode.getJSDocInfo() != null) &&
          (irNode.getJSDocInfo().getLicense() != null)) {
        fileOverviewInfo.setLicense(irNode.getJSDocInfo().getLicense());
      }
      irNode.setJSDocInfo(fileOverviewInfo);
      fileOverviewInfo.setAssociatedNode(irNode);
    }
  }

  private Node transformBlock(ParseTree node) {
    Node irNode = transform(node);
    if (!irNode.isBlock()) {
      if (irNode.isEmpty()) {
        irNode.setType(Token.BLOCK);
      } else {
        Node newBlock = newNode(Token.BLOCK, irNode);
        setSourceInfo(newBlock, irNode);
        irNode = newBlock;
      }
      irNode.setIsAddedBlock(true);
    }
    return irNode;
  }

  /**
   * Check to see if the given block comment looks like it should be JSDoc.
   */
  private void handleBlockComment(Comment comment) {
    Pattern p = Pattern.compile("(/|(\n[ \t]*))\\*[ \t]*@[a-zA-Z]+[ \t\n{]");
    if (p.matcher(comment.value).find()) {
      errorReporter.warning(
          SUSPICIOUS_COMMENT_WARNING,
          sourceName,
          lineno(comment.location.start),
          charno(comment.location.start));
    }
  }

  /**
   * @return true if the jsDocParser represents a fileoverview.
   */
  private boolean handlePossibleFileOverviewJsDoc(
      JsDocInfoParser jsDocParser) {
    if (jsDocParser.getFileOverviewJSDocInfo() != fileOverviewInfo) {
      fileOverviewInfo = jsDocParser.getFileOverviewJSDocInfo();
      if (fileOverviewInfo.isExterns()) {
        this.currentFileIsExterns = true;
      }
      return true;
    }
    return false;
  }

  private void handlePossibleFileOverviewJsDoc(Comment comment) {
    JsDocInfoParser jsDocParser = createJsDocInfoParser(comment);
    parsedComments.add(comment);
    handlePossibleFileOverviewJsDoc(jsDocParser);
  }

  private Comment getJsDoc(SourceRange location) {
    Comment closestPreviousComment = null;
    while (currentComment != null &&
        currentComment.location.end.offset <= location.start.offset) {
      if (currentComment.type == Comment.Type.JSDOC) {
        closestPreviousComment = currentComment;
      }
      if (this.nextCommentIter.hasNext()) {
        currentComment = this.nextCommentIter.next();
      } else {
        currentComment = null;
      }
    }

    return closestPreviousComment;
  }

  private Comment getJsDoc(ParseTree tree) {
    return getJsDoc(tree.location);
  }

  private Comment getJsDoc(
      com.google.javascript.jscomp.parsing.parser.Token token) {
    return getJsDoc(token.location);
  }

  private JSDocInfo handleJsDoc(Comment comment) {
    if (comment != null) {
      JsDocInfoParser jsDocParser = createJsDocInfoParser(comment);
      parsedComments.add(comment);
      if (!handlePossibleFileOverviewJsDoc(jsDocParser)) {
        return jsDocParser.retrieveAndResetParsedJSDocInfo();
      }
    }
    return null;
  }

  private JSDocInfo handleJsDoc(ParseTree node) {
    if (!shouldAttachJSDocHere(node)) {
      return null;
    }
    return handleJsDoc(getJsDoc(node));
  }

  private boolean shouldAttachJSDocHere(ParseTree tree) {
    switch (tree.type) {
      case EXPRESSION_STATEMENT:
        return false;
      case LABELLED_STATEMENT:
        return false;
      case CALL_EXPRESSION:
      case CONDITIONAL_EXPRESSION:
      case BINARY_OPERATOR:
      case MEMBER_EXPRESSION:
      case MEMBER_LOOKUP_EXPRESSION:
      case POSTFIX_EXPRESSION:
        ParseTree nearest = findNearestNode(tree);
        if (nearest.type == ParseTreeType.PAREN_EXPRESSION) {
          return false;
        }
        return true;
      default:
        return true;
    }
  }

  private static ParseTree findNearestNode(ParseTree tree) {
    while (true) {
      switch (tree.type) {
        case EXPRESSION_STATEMENT:
          tree = tree.asExpressionStatement().expression;
          continue;
        case CALL_EXPRESSION:
          tree = tree.asCallExpression().operand;
          continue;
        case BINARY_OPERATOR:
          tree = tree.asBinaryOperator().left;
          continue;
        case CONDITIONAL_EXPRESSION:
          tree = tree.asConditionalExpression().condition;
          continue;
        case MEMBER_EXPRESSION:
          tree = tree.asMemberExpression().operand;
          continue;
        case MEMBER_LOOKUP_EXPRESSION:
          tree = tree.asMemberLookupExpression().operand;
          continue;
        case POSTFIX_EXPRESSION:
          tree = tree.asPostfixExpression().operand;
          continue;
        default:
          return tree;
      }
    }
  }

  private JSDocInfo handleJsDoc(
      com.google.javascript.jscomp.parsing.parser.Token token) {
    return handleJsDoc(getJsDoc(token));
  }

  private boolean isFunctionDeclaration(Node n) {
    return n.isFunction() && isStmtContainer(n.getParent());
  }

  private static boolean isStmtContainer(Node n) {
    return n.isBlock() || n.isScript();
  }

  private Node transform(ParseTree tree) {
    JSDocInfo info = handleJsDoc(tree);
    Node node = justTransform(tree);
    if (info != null) {
      node = maybeInjectCastNode(tree, info, node);
      attachJSDoc(info, node);
    }
    setSourceInfo(node, tree);
    return node;
  }

  private static void attachJSDoc(JSDocInfo info, Node n) {
    info.setAssociatedNode(n);
    n.setJSDocInfo(info);
  }

  private Node maybeInjectCastNode(ParseTree node, JSDocInfo info, Node irNode) {
    if (node.type == ParseTreeType.PAREN_EXPRESSION
        && info.hasType()) {
      irNode = newNode(Token.CAST, irNode);
    }
    return irNode;
  }

  /**
   * NAMEs in parameters or variable declarations are special, because they can
   * have inline type docs attached.
   *
   * function f(/** string &#42;/ x) {}
   * annotates 'x' as a string.
   *
   * @see <a href="http://code.google.com/p/jsdoc-toolkit/wiki/InlineDocs">
   *   Using Inline Doc Comments</a>
   */
  private Node transformNodeWithInlineJsDoc(
      ParseTree node, boolean optionalInline) {
    JSDocInfo info = handleInlineJsDoc(node, optionalInline);
    Node irNode = justTransform(node);
    if (info != null) {
      if (irNode.getJSDocInfo() != null) {
        reportJsDocTypeSyntaxConflict(node);
      }
      irNode.setJSDocInfo(info);
    }
    setSourceInfo(irNode, node);
    return irNode;
  }

  private JSDocInfo handleInlineJsDoc(ParseTree node, boolean optional) {
    return handleInlineJsDoc(node.location, optional);
  }

  private JSDocInfo handleInlineJsDoc(
      com.google.javascript.jscomp.parsing.parser.Token token,
      boolean optional) {
    return handleInlineJsDoc(token.location, optional);
  }

  private JSDocInfo handleInlineJsDoc(
      SourceRange location,
      boolean optional) {
    Comment comment = getJsDoc(location);
    if (comment != null && (!optional || !comment.value.contains("@"))) {
      return parseInlineTypeDoc(comment);
    } else {
      return handleJsDoc(comment);
    }
  }

  private Node transformNumberAsString(LiteralToken token) {
    double value = normalizeNumber(token);
    Node irNode = newStringNode(getStringValue(value));
    JSDocInfo jsDocInfo = handleJsDoc(token);
    if (jsDocInfo != null) {
      irNode.setJSDocInfo(jsDocInfo);
    }
    setSourceInfo(irNode, token);
    return irNode;
  }

  private static String getStringValue(double value) {
    long longValue = (long) value;

    // Return "1" instead of "1.0"
    if (longValue == value) {
      return Long.toString(longValue);
    } else {
      return Double.toString(value);
    }
  }

  private static int lineno(ParseTree node) {
    // location lines start at zero, our AST starts at 1.
    return lineno(node.location.start);
  }

  private static int charno(ParseTree node) {
    return charno(node.location.start);
  }

  private static int lineno(SourcePosition location) {
    // location lines start at zero, our AST starts at 1.
    return location.line + 1;
  }

  private static int charno(SourcePosition location) {
    return location.column;
  }

  private void setSourceInfo(Node node, Node ref) {
    node.setLineno(ref.getLineno());
    node.setCharno(ref.getCharno());
    maybeSetLengthFrom(node, ref);
  }

  private void setSourceInfo(Node irNode, ParseTree node) {
    if (irNode.getLineno() == -1) {
      setSourceInfo(irNode, node.location.start, node.location.end);
    }
  }

  private void setSourceInfo(
      Node irNode, com.google.javascript.jscomp.parsing.parser.Token token) {
    setSourceInfo(irNode, token.location.start, token.location.end);
  }

  private void setSourceInfo(
      Node node, SourcePosition start, SourcePosition end) {
    if (node.getLineno() == -1) {
      // If we didn't already set the line, then set it now. This avoids
      // cases like ParenthesizedExpression where we just return a previous
      // node, but don't want the new node to get its parent's line number.
      int lineno = lineno(start);
      node.setLineno(lineno);
      int charno = charno(start);
      node.setCharno(charno);
      maybeSetLength(node, start, end);
    }
  }

  /**
   * Creates a JsDocInfoParser and parses the JsDoc string.
   *
   * Used both for handling individual JSDoc comments and for handling
   * file-level JSDoc comments (@fileoverview and @license).
   *
   * @param node The JsDoc Comment node to parse.
   * @return A JsDocInfoParser. Will contain either fileoverview JsDoc, or
   *     normal JsDoc, or no JsDoc (if the method parses to the wrong level).
   */
  private JsDocInfoParser createJsDocInfoParser(Comment node) {
    String comment = node.value;
    int lineno = lineno(node.location.start);
    int charno = charno(node.location.start);
    int position = node.location.start.offset;

    // The JsDocInfoParser expects the comment without the initial '/**'.
    int numOpeningChars = 3;
    JsDocInfoParser jsdocParser =
      new JsDocInfoParser(
          new JsDocTokenStream(comment.substring(numOpeningChars),
                               lineno,
                               charno + numOpeningChars),
          comment,
          position,
          null,
          sourceFile,
          config,
          errorReporter);
    jsdocParser.setFileLevelJsDocBuilder(fileLevelJsDocBuilder);
    jsdocParser.setFileOverviewJSDocInfo(fileOverviewInfo);
    jsdocParser.parse();
    return jsdocParser;
  }

  /**
   * Parses inline type info.
   */
  private JSDocInfo parseInlineTypeDoc(Comment node) {
    String comment = node.value;
    int lineno = lineno(node.location.start);
    int charno = charno(node.location.start);

    // The JsDocInfoParser expects the comment without the initial '/**'.
    int numOpeningChars = 3;
    JsDocInfoParser parser =
      new JsDocInfoParser(
          new JsDocTokenStream(comment.substring(numOpeningChars),
              lineno,
              charno + numOpeningChars),
          comment,
          node.location.start.offset,
          null,
          sourceFile,
          config,
          errorReporter);
    return parser.parseInlineTypeDoc();
  }

  // Set the length on the node if we're in IDE mode.
  private void maybeSetLength(
      Node node, SourcePosition start, SourcePosition end) {
    if (config.isIdeMode) {
      node.setLength(end.offset - start.offset);
    }
  }

  private void maybeSetLengthFrom(Node node, Node ref) {
    if (config.isIdeMode) {
      node.setLength(ref.getLength());
    }
  }

  private void maybeSetLength(Node node, int length) {
    if (config.isIdeMode) {
      node.setLength(length);
    }
  }

  private Node justTransform(ParseTree node) {
    return transformDispatcher.process(node);
  }

  private class TransformDispatcher extends NewTypeSafeDispatcher<Node> {
    /**
     * Transforms the given node and then sets its type to Token.STRING if it
     * was Token.NAME. If its type was already Token.STRING, then quotes it.
     * Used for properties, as the old AST uses String tokens, while the new one
     * uses Name tokens for unquoted strings. For example, in
     * var o = {'a' : 1, b: 2};
     * the string 'a' is quoted, while the name b is turned into a string, but
     * unquoted.
     */
    private Node processObjectLitKeyAsString(
        com.google.javascript.jscomp.parsing.parser.Token token) {
      Node ret;
      if (token == null) {
        return createMissingExpressionNode();
      } else if (token.type == TokenType.IDENTIFIER) {
        ret = processName(token.asIdentifier(), true);
      } else if (token.type == TokenType.NUMBER) {
        ret = transformNumberAsString(token.asLiteral());
        ret.putBooleanProp(Node.QUOTED_PROP, true);
      } else {
        ret = processString(token.asLiteral());
        ret.putBooleanProp(Node.QUOTED_PROP, true);
      }
      Preconditions.checkState(ret.isString());
      return ret;
    }

    @Override
    Node processComprehension(ComprehensionTree tree) {
      return unsupportedLanguageFeature(tree, "array/generator comprehensions");
    }

    @Override
    Node processComprehensionFor(ComprehensionForTree tree) {
      return unsupportedLanguageFeature(tree, "array/generator comprehensions");
    }

    @Override
    Node processComprehensionIf(ComprehensionIfTree tree) {
      return unsupportedLanguageFeature(tree, "array/generator comprehensions");
    }

    @Override
    Node processArrayLiteral(ArrayLiteralExpressionTree tree) {
      Node node = newNode(Token.ARRAYLIT);
      for (ParseTree child : tree.elements) {
        Node c = transform(child);
        node.addChildToBack(c);
      }
      return node;
    }

    @Override
    Node processArrayPattern(ArrayPatternTree tree) {
      maybeWarnEs6Feature(tree, "destructuring");

      Node node = newNode(Token.ARRAY_PATTERN);
      for (ParseTree child : tree.elements) {
        node.addChildToBack(transform(child));
      }
      return node;
    }

    @Override
    Node processObjectPattern(ObjectPatternTree tree) {
      maybeWarnEs6Feature(tree, "destructuring");

      Node node = newNode(Token.OBJECT_PATTERN);
      for (ParseTree child : tree.fields) {
        node.addChildToBack(transform(child));
      }
      return node;
    }

    @Override
    Node processAssignmentRestElement(AssignmentRestElementTree tree) {
      return newStringNode(Token.REST, tree.identifier.value);
    }

    @Override
    Node processAstRoot(ProgramTree rootNode) {
      Node node = newNode(Token.SCRIPT);
      for (ParseTree child : rootNode.sourceElements) {
        node.addChildToBack(transform(child));
      }
      parseDirectives(node);
      return node;
    }

    /**
     * Parse the directives, encode them in the AST, and remove their nodes.
     *
     * For information on ES5 directives, see section 14.1 of
     * ECMA-262, Edition 5.
     *
     * It would be nice if Rhino would eventually take care of this for
     * us, but right now their directive-processing is a one-off.
     */
    private void parseDirectives(Node node) {
      // Remove all the directives, and encode them in the AST.
      Set<String> directives = null;
      while (isDirective(node.getFirstChild())) {
        String directive = node.removeFirstChild().getFirstChild().getString();
        if (directives == null) {
          directives = Sets.newHashSet(directive);
        } else {
          directives.add(directive);
        }
      }

      if (directives != null) {
        node.setDirectives(directives);
      }
    }

    private boolean isDirective(Node n) {
      if (n == null) {
        return false;
      }
      int nType = n.getType();
      return nType == Token.EXPR_RESULT &&
          n.getFirstChild().isString() &&
          ALLOWED_DIRECTIVES.contains(n.getFirstChild().getString());
    }

    @Override
    Node processBlock(BlockTree blockNode) {
      Node node = newNode(Token.BLOCK);
      for (ParseTree child : blockNode.statements) {
        node.addChildToBack(transform(child));
      }
      return node;
    }

    @Override
    Node processBreakStatement(BreakStatementTree statementNode) {
      Node node = newNode(Token.BREAK);
      if (statementNode.getLabel() != null) {
        Node labelName = transformLabelName(statementNode.name);
        node.addChildToBack(labelName);
      }
      return node;
    }

    Node transformLabelName(IdentifierToken token) {
      Node label =  newStringNode(Token.LABEL_NAME, token.value);
      setSourceInfo(label, token);
      return label;
    }

    @Override
    Node processConditionalExpression(ConditionalExpressionTree exprNode) {
      return newNode(
          Token.HOOK,
          transform(exprNode.condition),
          transform(exprNode.left),
          transform(exprNode.right));
    }

    @Override
    Node processContinueStatement(ContinueStatementTree statementNode) {
      Node node = newNode(Token.CONTINUE);
      if (statementNode.getLabel() != null) {
        Node labelName = transformLabelName(statementNode.name);
        node.addChildToBack(labelName);
      }
      return node;
    }

    @Override
    Node processDoLoop(DoWhileStatementTree loopNode) {
      return newNode(
          Token.DO,
          transformBlock(loopNode.body),
          transform(loopNode.condition));
    }

    @Override
    Node processElementGet(MemberLookupExpressionTree getNode) {
      return newNode(
          Token.GETELEM,
          transform(getNode.operand),
          transform(getNode.memberExpression));
    }

    @Override
    Node processEmptyStatement(EmptyStatementTree exprNode) {
      return newNode(Token.EMPTY);
    }

    @Override
    Node processExpressionStatement(ExpressionStatementTree statementNode) {
      Node node = newNode(Token.EXPR_RESULT);
      node.addChildToBack(transform(statementNode.expression));
      return node;
    }

    @Override
    Node processForInLoop(ForInStatementTree loopNode) {
      Node initializer = transform(loopNode.initializer);
      ImmutableSet<Integer> invalidInitializers =
          ImmutableSet.of(Token.ARRAYLIT, Token.OBJECTLIT);
      if (invalidInitializers.contains(initializer.getType())) {
        errorReporter.error("Invalid LHS for a for-in loop", sourceName,
            lineno(loopNode.initializer), charno(loopNode.initializer));
      }
      return newNode(
          Token.FOR,
          initializer,
          transform(loopNode.collection),
          transformBlock(loopNode.body));
    }

    @Override
    Node processForOf(ForOfStatementTree loopNode) {
      Node initializer = transform(loopNode.initializer);
      ImmutableSet<Integer> invalidInitializers =
          ImmutableSet.of(Token.ARRAYLIT, Token.OBJECTLIT);
      if (invalidInitializers.contains(initializer.getType())) {
        errorReporter.error("Invalid LHS for a for-of loop", sourceName,
            lineno(loopNode.initializer), charno(loopNode.initializer));
      }
      return newNode(
          Token.FOR_OF,
          initializer,
          transform(loopNode.collection),
          transformBlock(loopNode.body));
    }

    @Override
    Node processForLoop(ForStatementTree loopNode) {
      Node node = newNode(
          Token.FOR,
          transformOrEmpty(loopNode.initializer, loopNode),
          transformOrEmpty(loopNode.condition, loopNode),
          transformOrEmpty(loopNode.increment, loopNode));
      node.addChildToBack(transformBlock(loopNode.body));
      return node;
    }

    Node transformOrEmpty(ParseTree tree, ParseTree parent) {
      if (tree == null) {
        Node n = newNode(Token.EMPTY);
        setSourceInfo(n, parent);
        return n;
      }
      return transform(tree);
    }

    Node transformOrEmpty(IdentifierToken token, ParseTree parent) {
      if (token == null) {
        Node n = newNode(Token.EMPTY);
        setSourceInfo(n, parent);
        return n;
      }
      return processName(token);
    }

    @Override
    Node processFunctionCall(CallExpressionTree callNode) {
      Node node = newNode(Token.CALL,
                           transform(callNode.operand));
      for (ParseTree child : callNode.arguments.arguments) {
        node.addChildToBack(transform(child));
      }
      return node;
    }

    @Override
    Node processFunction(FunctionDeclarationTree functionTree) {
      boolean isDeclaration = (functionTree.kind == FunctionDeclarationTree.Kind.DECLARATION);
      boolean isMember = (functionTree.kind == FunctionDeclarationTree.Kind.MEMBER);
      boolean isArrow = (functionTree.kind == FunctionDeclarationTree.Kind.ARROW);
      boolean isGenerator = functionTree.isGenerator;

      if (!isEs6Mode()) {
        if (isGenerator) {
          maybeWarnEs6Feature(functionTree, "generators");
        }

        if (isMember) {
          maybeWarnEs6Feature(functionTree, "member declarations");
        }

        if (isArrow) {
          maybeWarnEs6Feature(functionTree, "short function syntax");
        }
      }

      IdentifierToken name = functionTree.name;
      Node newName;
      if (name != null) {
        newName = processNameWithInlineJSDoc(name);
      } else {
        if (isDeclaration || isMember) {
          errorReporter.error(
            "unnamed function statement",
            sourceName,
            lineno(functionTree), charno(functionTree));

          // Return the bare minimum to put the AST in a valid state.
          newName = createMissingNameNode();
        } else {
          newName = newStringNode(Token.NAME, "");
        }

        // Old Rhino tagged the empty name node with the line number of the
        // declaration.
        newName.setLineno(lineno(functionTree));
        newName.setCharno(charno(functionTree));
        maybeSetLength(newName, 0);
      }

      Node node = newNode(Token.FUNCTION);
      if (!isMember) {
        node.addChildToBack(newName);
      } else {
        Node emptyName = newStringNode(Token.NAME, "");
        emptyName.setLineno(lineno(functionTree));
        emptyName.setCharno(charno(functionTree));
        maybeSetLength(emptyName, 0);
        node.addChildToBack(emptyName);
      }
      node.addChildToBack(transform(functionTree.formalParameterList));

      if (functionTree.returnType != null) {
        JSTypeExpression returnType = convertTypeTree(functionTree.returnType);
<<<<<<< HEAD
        // TODO(martinprobst): Reduce code duplication?
        JSDocInfoBuilder jsdocBuilder = JSDocInfoBuilder.maybeCopyFrom(node.getJSDocInfo());
        if (!jsdocBuilder.recordReturnType(returnType)) {
          errorReporter.error("Bad type annotation", sourceName,
              lineno(functionTree.returnType), charno(functionTree.returnType));
=======
        JSDocInfoBuilder jsdocBuilder = JSDocInfoBuilder.maybeCopyFrom(node.getJSDocInfo());
        if (!jsdocBuilder.recordReturnType(returnType)) {
          reportJsDocTypeSyntaxConflict(functionTree.returnType);
>>>>>>> e45defce
        }
        JSDocInfo info = jsdocBuilder.build(node);
        node.setJSDocInfo(info);
      }

      Node bodyNode = transform(functionTree.functionBody);
      if (!isArrow && !bodyNode.isBlock()) {
        // When in ideMode the parser tries to parse some constructs the
        // compiler doesn't support, repair it here.
        Preconditions.checkState(config.isIdeMode);
        bodyNode = IR.block();
      }
      parseDirectives(bodyNode);
      node.addChildToBack(bodyNode);

      node.setIsGeneratorFunction(isGenerator);
      node.setIsArrowFunction(isArrow);

      Node result;

      if (functionTree.kind == FunctionDeclarationTree.Kind.MEMBER) {
        setSourceInfo(node, functionTree);
        Node member = newStringNode(Token.MEMBER_DEF, name.value);
        member.addChildToBack(node);
        member.setStaticMember(functionTree.isStatic);
        result = member;
      } else {
        result = node;
      }

      return result;
    }

    @Override
    Node processFormalParameterList(FormalParameterListTree tree) {
      Node params = newNode(Token.PARAM_LIST);
      for (ParseTree param : tree.parameters) {
        Node paramNode = transformNodeWithInlineJsDoc(param, false);
        // Children must be simple names, default parameters, rest
        // parameters, or destructuring patterns.
        Preconditions.checkState(paramNode.isName() || paramNode.isRest()
            || paramNode.isArrayPattern() || paramNode.isObjectPattern()
            || paramNode.isDefaultValue());
        params.addChildToBack(paramNode);
      }
      return params;
    }

    @Override
    Node processDefaultParameter(DefaultParameterTree tree) {
      maybeWarnEs6Feature(tree, "default parameters");
      return newNode(Token.DEFAULT_VALUE,
          transform(tree.lhs), transform(tree.defaultValue));
    }

    @Override
    Node processRestParameter(RestParameterTree tree) {
      maybeWarnEs6Feature(tree, "rest parameters");

      return newStringNode(Token.REST, tree.identifier.value);
    }

    @Override
    Node processSpreadExpression(SpreadExpressionTree tree) {
      maybeWarnEs6Feature(tree, "spread expression");

      return newNode(Token.SPREAD, transform(tree.expression));
    }

    @Override
    Node processIfStatement(IfStatementTree statementNode) {
      Node node = newNode(Token.IF);
      node.addChildToBack(transform(statementNode.condition));
      node.addChildToBack(transformBlock(statementNode.ifClause));
      if (statementNode.elseClause != null) {
        node.addChildToBack(transformBlock(statementNode.elseClause));
      }
      return node;
    }

    @Override
    Node processBinaryExpression(BinaryOperatorTree exprNode) {
      return newNode(
          transformBinaryTokenType(exprNode.operator.type),
          transform(exprNode.left),
          transform(exprNode.right));
    }

    @Override
    Node processDebuggerStatement(DebuggerStatementTree node) {
      return newNode(Token.DEBUGGER);
    }

    @Override
    Node processThisExpression(ThisExpressionTree node) {
      return newNode(Token.THIS);
    }

    @Override
    Node processLabeledStatement(LabelledStatementTree labelTree) {
      return newNode(Token.LABEL,
          transformLabelName(labelTree.name),
          transform(labelTree.statement));
    }

    @Override
    Node processName(IdentifierExpressionTree nameNode) {
      return processName(nameNode, false);
    }

    Node processName(IdentifierExpressionTree nameNode, boolean asString) {
      return processName(nameNode.identifierToken, asString);
    }

    Node processName(IdentifierToken identifierToken) {
      return processName(identifierToken, false);
    }

    Node processName(IdentifierToken identifierToken, boolean asString) {
      Node node;
      if (asString) {
        node = newStringNode(Token.STRING, identifierToken.value);
      } else {
        JSDocInfo info = handleJsDoc(identifierToken);
        if (isReservedKeyword(identifierToken.toString())) {
          errorReporter.error(
            "identifier is a reserved word",
            sourceName,
            lineno(identifierToken.location.start),
            charno(identifierToken.location.start));
        }
        node = newStringNode(Token.NAME, identifierToken.value);
        if (info != null) {
          attachJSDoc(info, node);
        }
      }
      setSourceInfo(node, identifierToken);
      return node;
    }

    Node processString(LiteralToken token) {
      Preconditions.checkArgument(token.type == TokenType.STRING);
      Node node = newStringNode(Token.STRING, normalizeString(token, false));
      setSourceInfo(node, token);
      return node;
    }

    Node processTemplateLiteralToken(LiteralToken token) {
      Preconditions.checkArgument(
          token.type == TokenType.NO_SUBSTITUTION_TEMPLATE
          || token.type == TokenType.TEMPLATE_HEAD
          || token.type == TokenType.TEMPLATE_MIDDLE
          || token.type == TokenType.TEMPLATE_TAIL);
      Node node = newStringNode(normalizeString(token, true));
      node.putProp(Node.RAW_STRING_VALUE, token.value);
      setSourceInfo(node, token);
      return node;
    }

    Node processNameWithInlineJSDoc(IdentifierToken identifierToken) {
      JSDocInfo info = handleInlineJsDoc(identifierToken, true);
      if (isReservedKeyword(identifierToken.toString())) {
        errorReporter.error(
          "identifier is a reserved word",
          sourceName,
          lineno(identifierToken.location.start),
          charno(identifierToken.location.start));
      }
      Node node = newStringNode(Token.NAME, identifierToken.toString());
      if (info != null) {
        attachJSDoc(info, node);
      }
      setSourceInfo(node, identifierToken);
      return node;
    }

    private boolean isAllowedProp(String identifier) {
      if (config.languageMode == LanguageMode.ECMASCRIPT3) {
        return !TokenStream.isKeyword(identifier);
      }
      return true;
    }

    private boolean isReservedKeyword(String identifier) {
      if (config.languageMode == LanguageMode.ECMASCRIPT3) {
        return TokenStream.isKeyword(identifier);
      }
      return reservedKeywords != null && reservedKeywords.contains(identifier);
    }

    @Override
    Node processNewExpression(NewExpressionTree exprNode) {
      Node node = newNode(
          Token.NEW,
          transform(exprNode.operand));
      if (exprNode.arguments != null) {
        for (ParseTree arg : exprNode.arguments.arguments) {
          node.addChildToBack(transform(arg));
        }
      }
      return node;
    }

    @Override
    Node processNumberLiteral(LiteralExpressionTree literalNode) {
      double value = normalizeNumber(literalNode.literalToken.asLiteral());
      return newNumberNode(value);
    }

    @Override
    Node processObjectLiteral(ObjectLiteralExpressionTree objTree) {
      Node node = newNode(Token.OBJECTLIT);
      boolean maybeWarn = false;
      for (ParseTree el : objTree.propertyNameAndValues) {
        if (config.languageMode == LanguageMode.ECMASCRIPT3) {
          if (el.type == ParseTreeType.GET_ACCESSOR) {
            reportGetter(el);
            continue;
          } else if (el.type == ParseTreeType.SET_ACCESSOR) {
            reportSetter(el);
            continue;
          }
        }

        Node key = transform(el);
        if (!key.isComputedProp()
            && !key.isQuotedString()
            && !currentFileIsExterns
            && !isAllowedProp(key.getString())) {
          errorReporter.warning(INVALID_ES3_PROP_NAME, sourceName,
              key.getLineno(), key.getCharno());
        }
        if (key.getFirstChild() == null) {
          maybeWarn = true;
        }

        node.addChildToBack(key);
      }
      if (maybeWarn) {
        maybeWarnEs6Feature(objTree, "extended object literals");
      }
      return node;
    }

    @Override
    Node processComputedPropertyDefinition(ComputedPropertyDefinitionTree tree) {
      maybeWarnEs6Feature(tree, "computed property");

      return newNode(Token.COMPUTED_PROP,
          transform(tree.property), transform(tree.value));
    }

    @Override
    Node processComputedPropertyMethod(ComputedPropertyMethodTree tree) {
      maybeWarnEs6Feature(tree, "computed property");

      Node n = newNode(Token.COMPUTED_PROP,
          transform(tree.property), transform(tree.method));
      n.putBooleanProp(Node.COMPUTED_PROP_METHOD, true);
      if (tree.method.asFunctionDeclaration().isStatic) {
        n.setStaticMember(true);
      }
      return n;
    }

    @Override
    Node processComputedPropertyGetter(ComputedPropertyGetterTree tree) {
      maybeWarnEs6Feature(tree, "computed property");

      Node key = transform(tree.property);
      Node body = transform(tree.body);
      Node function = IR.function(IR.name(""), IR.paramList(), body);
      function.useSourceInfoIfMissingFromForTree(body);
      Node n = newNode(Token.COMPUTED_PROP, key, function);
      n.putBooleanProp(Node.COMPUTED_PROP_GETTER, true);
      return n;
    }

    @Override
    Node processComputedPropertySetter(ComputedPropertySetterTree tree) {
      maybeWarnEs6Feature(tree, "computed property");

      Node key = transform(tree.property);
      Node body = transform(tree.body);
      Node paramList = IR.paramList(safeProcessName(tree.parameter));
      Node function = IR.function(IR.name(""), paramList, body);
      function.useSourceInfoIfMissingFromForTree(body);
      Node n = newNode(Token.COMPUTED_PROP, key, function);
      n.putBooleanProp(Node.COMPUTED_PROP_SETTER, true);
      return n;
    }

    @Override
    Node processGetAccessor(GetAccessorTree tree) {
      Node key = processObjectLitKeyAsString(tree.propertyName);
      key.setType(Token.GETTER_DEF);
      Node body = transform(tree.body);
      Node dummyName = IR.name("");
      setSourceInfo(dummyName, tree.body);
      Node paramList = IR.paramList();
      setSourceInfo(paramList, tree.body);
      Node value = IR.function(dummyName, paramList, body);
      setSourceInfo(value, tree.body);
      key.addChildToFront(value);
      key.setStaticMember(tree.isStatic);
      return key;
    }

    @Override
    Node processSetAccessor(SetAccessorTree tree) {
      Node key = processObjectLitKeyAsString(tree.propertyName);
      key.setType(Token.SETTER_DEF);
      Node body = transform(tree.body);
      Node dummyName = IR.name("");
      setSourceInfo(dummyName, tree.propertyName);
      Node paramList = IR.paramList(
          safeProcessName(tree.parameter));
      setSourceInfo(paramList, tree.parameter);
      Node value = IR.function(dummyName, paramList, body);
      setSourceInfo(value, tree.body);
      key.addChildToFront(value);
      key.setStaticMember(tree.isStatic);
      return key;
    }

    @Override
    Node processPropertyNameAssignment(PropertyNameAssignmentTree tree) {
      Node key = processObjectLitKeyAsString(tree.name);
      key.setType(Token.STRING_KEY);
      if (tree.value != null) {
        key.addChildToFront(transform(tree.value));
      }
      return key;
    }

    private Node safeProcessName(IdentifierToken identifierToken) {
      if (identifierToken == null) {
        return createMissingExpressionNode();
      } else {
        return processName(identifierToken);
      }
    }

    @Override
    Node processParenthesizedExpression(ParenExpressionTree exprNode) {
      return transform(exprNode.expression);
    }

    @Override
    Node processPropertyGet(MemberExpressionTree getNode) {
      Node leftChild = transform(getNode.operand);
      IdentifierToken nodeProp = getNode.memberName;
      Node rightChild = processObjectLitKeyAsString(nodeProp);
      if (!rightChild.isQuotedString()
          && !currentFileIsExterns
          && !isAllowedProp(
            rightChild.getString())) {
        errorReporter.warning(INVALID_ES3_PROP_NAME, sourceName,
            rightChild.getLineno(), rightChild.getCharno());
      }
      return newNode(Token.GETPROP, leftChild, rightChild);
    }

    @Override
    Node processRegExpLiteral(LiteralExpressionTree literalTree) {
      LiteralToken token = literalTree.literalToken.asLiteral();
      Node literalStringNode = newStringNode(normalizeRegex(token));
      // TODO(johnlenz): fix the source location.
      setSourceInfo(literalStringNode, token);
      Node node = newNode(Token.REGEXP, literalStringNode);

      String rawRegex = token.value;
      int lastSlash = rawRegex.lastIndexOf('/');
      String flags = "";
      if (lastSlash < rawRegex.length()) {
        flags = rawRegex.substring(lastSlash + 1);
      }
      validateRegExpFlags(literalTree, flags);

      if (!flags.isEmpty()) {
        Node flagsNode = newStringNode(flags);
        // TODO(johnlenz): fix the source location.
        setSourceInfo(flagsNode, token);
        node.addChildToBack(flagsNode);
      }
      return node;
    }

    private void validateRegExpFlags(LiteralExpressionTree tree, String flags) {
      for (char flag : Lists.charactersOf(flags)) {
        switch (flag) {
          case 'g': case 'i': case 'm':
            break;
          case 'u': case 'y':
            maybeWarnEs6Feature(tree, "new RegExp flag '" + flag + "'");
            break;
          default:
            errorReporter.error(
                "Invalid RegExp flag '" + flag + "'",
                sourceName,
                lineno(tree), charno(tree));
        }
      }
    }

    @Override
    Node processReturnStatement(ReturnStatementTree statementNode) {
      Node node = newNode(Token.RETURN);
      if (statementNode.expression != null) {
        node.addChildToBack(transform(statementNode.expression));
      }
      return node;
    }

    @Override
    Node processStringLiteral(LiteralExpressionTree literalTree) {
      LiteralToken token = literalTree.literalToken.asLiteral();

      Node n = processString(token);
      String value = n.getString();
      if (value.indexOf('\u000B') != -1) {
        // NOTE(nicksantos): In JavaScript, there are 3 ways to
        // represent a vertical tab: \v, \x0B, \u000B.
        // The \v notation was added later, and is not understood
        // on IE. So we need to preserve it as-is. This is really
        // obnoxious, because we do not have a good way to represent
        // how the original string was encoded without making the
        // representation of strings much more complicated.
        //
        // To handle this, we look at the original source test, and
        // mark the string as \v-encoded or not. If a string is
        // \v encoded, then all the vertical tabs in that string
        // will be encoded with a \v.
        int start = token.location.start.offset;
        int end = token.location.end.offset;
        if (start < sourceString.length() &&
            (sourceString.substring(
                start, Math.min(sourceString.length(), end)).contains("\\v"))) {
          n.putBooleanProp(Node.SLASH_V, true);
        }
      }
      return n;
    }

    @Override
    Node processTemplateLiteral(TemplateLiteralExpressionTree tree) {
      maybeWarnEs6Feature(tree, "template literals");
      Node node = tree.operand == null
          ? newNode(Token.TEMPLATELIT)
          : newNode(Token.TEMPLATELIT, transform(tree.operand));
      for (ParseTree child : tree.elements) {
        node.addChildToBack(transform(child));
      }
      return node;
    }

    @Override
    Node processTemplateLiteralPortion(TemplateLiteralPortionTree tree) {
      return processTemplateLiteralToken(tree.value.asLiteral());
    }

    @Override
    Node processTemplateSubstitution(TemplateSubstitutionTree tree) {
      return newNode(Token.TEMPLATELIT_SUB, transform(tree.expression));
    }

    @Override
    Node processSwitchCase(CaseClauseTree caseNode) {
      ParseTree expr = caseNode.expression;
      Node node = newNode(Token.CASE, transform(expr));
      Node block = newNode(Token.BLOCK);
      block.putBooleanProp(Node.SYNTHETIC_BLOCK_PROP, true);
      setSourceInfo(block, caseNode);
      if (caseNode.statements != null) {
        for (ParseTree child : caseNode.statements) {
          block.addChildToBack(transform(child));
        }
      }
      node.addChildToBack(block);
      return node;
    }

    @Override
    Node processSwitchDefault(DefaultClauseTree caseNode) {
      Node node = newNode(Token.DEFAULT_CASE);
      Node block = newNode(Token.BLOCK);
      block.putBooleanProp(Node.SYNTHETIC_BLOCK_PROP, true);
      setSourceInfo(block, caseNode);
      if (caseNode.statements != null) {
        for (ParseTree child : caseNode.statements) {
          block.addChildToBack(transform(child));
        }
      }
      node.addChildToBack(block);
      return node;
    }

    @Override
    Node processSwitchStatement(SwitchStatementTree statementNode) {
      Node node = newNode(Token.SWITCH,
          transform(statementNode.expression));
      for (ParseTree child : statementNode.caseClauses) {
        node.addChildToBack(transform(child));
      }
      return node;
    }

    @Override
    Node processThrowStatement(ThrowStatementTree statementNode) {
      return newNode(Token.THROW,
          transform(statementNode.value));
    }

    @Override
    Node processTryStatement(TryStatementTree statementNode) {
      Node node = newNode(Token.TRY,
          transformBlock(statementNode.body));
      Node block = newNode(Token.BLOCK);
      boolean lineSet = false;

      ParseTree cc = statementNode.catchBlock;
      if (cc != null) {
        // Mark the enclosing block at the same line as the first catch
        // clause.
        setSourceInfo(block, cc);
        lineSet = true;
        block.addChildToBack(transform(cc));
      }

      node.addChildToBack(block);

      ParseTree finallyBlock = statementNode.finallyBlock;
      if (finallyBlock != null) {
        node.addChildToBack(transformBlock(finallyBlock));
      }

      // If we didn't set the line on the catch clause, then
      // we've got an empty catch clause.  Set its line to be the same
      // as the finally block (to match Old Rhino's behavior.)
      if (!lineSet && (finallyBlock != null)) {
        setSourceInfo(block, finallyBlock);
      }

      return node;
    }

    @Override
    Node processCatchClause(CatchTree clauseNode) {
      return newNode(Token.CATCH,
          transform(clauseNode.exception),
          transformBlock(clauseNode.catchBody));
    }

    @Override
    Node processFinally(FinallyTree finallyNode) {
      return transformBlock(finallyNode.block);
    }

    @Override
    Node processUnaryExpression(UnaryExpressionTree exprNode) {
      int type = transformUnaryTokenType(exprNode.operator.type);
      Node operand = transform(exprNode.operand);
      if (type == Token.NEG && operand.isNumber()) {
        operand.setDouble(-operand.getDouble());
        return operand;
      } else {
        if (type == Token.DELPROP &&
            !(operand.isGetProp() ||
              operand.isGetElem() ||
              operand.isName())) {
          String msg =
              "Invalid delete operand. Only properties can be deleted.";
          errorReporter.error(
              msg,
              sourceName,
              operand.getLineno(), 0);
        }

        return newNode(type, operand);
      }
    }

    @Override
    Node processPostfixExpression(PostfixExpressionTree exprNode) {
      int type = transformPostfixTokenType(exprNode.operator.type);
      Node node = newNode(type, transform(exprNode.operand));
      node.putBooleanProp(Node.INCRDECR_PROP, true);
      return node;
    }

    @Override
    Node processVariableStatement(VariableStatementTree stmt) {
      // skip the special handling so the doc is attached in the right place.
      return justTransform(stmt.declarations);
    }

    @Override
    Node processVariableDeclarationList(VariableDeclarationListTree decl) {
      int declType;
      switch (decl.declarationType) {
        case CONST:
          if (!config.acceptConstKeyword) {
            maybeWarnEs6Feature(decl, "const declarations");
          }

          if (isEs6Mode()) {
            declType = Token.CONST;
          } else {
            // Code uses the 'const' keyword which is non-standard in ES5 and
            // below. Just treat it as though it was a 'var'.
            // TODO(tbreisacher): Treat this node as though it had an @const
            // annotation.
            declType = Token.VAR;
          }
          break;
        case LET:
          maybeWarnEs6Feature(decl, "let declarations");
          declType = Token.LET;
          break;
        case VAR:
          declType = Token.VAR;
          break;
        default:
          throw new IllegalStateException();
      }

      Node node = newNode(declType);
      for (VariableDeclarationTree child : decl.declarations) {
        node.addChildToBack(
            transformNodeWithInlineJsDoc(child, true));
      }
      return node;
    }

    @Override
    Node processVariableDeclaration(VariableDeclarationTree decl) {
      Node node = transformNodeWithInlineJsDoc(decl.lvalue, true);
      if (decl.initializer != null) {
        Node initializer = transform(decl.initializer);
        node.addChildToBack(initializer);
      }
      maybeProcessType(node, decl.declaredType);
      return node;
    }

    @Override
    Node processWhileLoop(WhileStatementTree stmt) {
      return newNode(
          Token.WHILE,
          transform(stmt.condition),
          transformBlock(stmt.body));
    }

    @Override
    Node processWithStatement(WithStatementTree stmt) {
      return newNode(
          Token.WITH,
          transform(stmt.expression),
          transformBlock(stmt.body));
    }

    @Override
    Node processMissingExpression(MissingPrimaryExpressionTree tree) {
      // This will already have been reported as an error by the parser.
      // Try to create something valid that ide mode might be able to
      // continue with.
      return createMissingExpressionNode();
    }

    private Node createMissingNameNode() {
      return newStringNode(Token.NAME, "__missing_name__");
    }

    private Node createMissingExpressionNode() {
      return newStringNode(Token.NAME, "__missing_expression__");
    }

    @Override
    Node processIllegalToken(ParseTree node) {
      errorReporter.error(
          "Unsupported syntax: " + node.type, sourceName, lineno(node), 0);
      return newNode(Token.EMPTY);
    }

    void reportGetter(ParseTree node) {
      errorReporter.error(
          GETTER_ERROR_MESSAGE,
          sourceName,
          lineno(node), 0);
    }

    void reportSetter(ParseTree node) {
      errorReporter.error(
          SETTER_ERROR_MESSAGE,
          sourceName,
          lineno(node), 0);
    }

    @Override
    Node processBooleanLiteral(LiteralExpressionTree literal) {
      return newNode(transformBooleanTokenType(
          literal.literalToken.type));
    }

    @Override
    Node processNullLiteral(LiteralExpressionTree literal) {
      return newNode(Token.NULL);
    }

    @Override
    Node processNull(NullTree literal) {
      // NOTE: This is not a NULL literal but a placeholder node such as in
      // an array with "holes".
      return newNode(Token.EMPTY);
    }

    @Override
    Node processCommaExpression(CommaExpressionTree tree) {
      Node root = newNode(Token.COMMA);
      SourcePosition start = tree.expressions.get(0).location.start;
      SourcePosition end = tree.expressions.get(1).location.end;
      setSourceInfo(root, start, end);
      for (ParseTree expr : tree.expressions) {
        int count = root.getChildCount();
        if (count < 2) {
          root.addChildrenToBack(transform(expr));
        } else {
          end = expr.location.end;
          root = newNode(Token.COMMA, root, transform(expr));
          setSourceInfo(root, start, end);
        }
      }
      return root;
    }

    @Override
    Node processClassDeclaration(ClassDeclarationTree tree) {
      maybeWarnEs6Feature(tree, "class");

      Node name = transformOrEmpty(tree.name, tree);
      Node superClass = transformOrEmpty(tree.superClass, tree);

      Node body = newNode(Token.CLASS_MEMBERS);
      setSourceInfo(body, tree);
      for (ParseTree child : tree.elements) {
        body.addChildToBack(transform(child));
      }

      return newNode(Token.CLASS, name, superClass, body);
    }

    @Override
    Node processSuper(SuperExpressionTree tree) {
      maybeWarnEs6Feature(tree, "super");
      return newNode(Token.SUPER);
    }

    @Override
    Node processYield(YieldExpressionTree tree) {
      Node yield = new Node(Token.YIELD);
      if (tree.expression != null) {
        yield.addChildToBack(transform(tree.expression));
      }
      yield.setYieldFor(tree.isYieldFor);
      return yield;
    }

    @Override
    Node processExportDecl(ExportDeclarationTree tree) {
      maybeWarnEs6Feature(tree, "modules");
      Node decls = null;
      if (tree.isExportAll) {
        Preconditions.checkState(
            tree.declaration == null &&
            tree.exportSpecifierList == null);
      } else if (tree.declaration != null) {
        Preconditions.checkState(tree.exportSpecifierList == null);
        decls = transform(tree.declaration);
      } else {
        decls = transformList(Token.EXPORT_SPECS, tree.exportSpecifierList);
      }
      if (decls == null) {
        decls = newNode(Token.EMPTY);
      }
      setSourceInfo(decls, tree);
      Node export = newNode(Token.EXPORT, decls);
      if (tree.from != null) {
        Node from = processString(tree.from);
        export.addChildToBack(from);
      }

      export.putBooleanProp(Node.EXPORT_ALL_FROM, tree.isExportAll);
      export.putBooleanProp(Node.EXPORT_DEFAULT, tree.isDefault);
      return export;
    }

    @Override
    Node processExportSpec(ExportSpecifierTree tree) {
      Node exportSpec = newNode(Token.EXPORT_SPEC,
          processName(tree.importedName));
      if (tree.destinationName != null) {
        exportSpec.addChildToBack(processName(tree.destinationName));
      }
      return exportSpec;
    }

    @Override
    Node processImportDecl(ImportDeclarationTree tree) {
      maybeWarnEs6Feature(tree, "modules");

      Node firstChild = transformOrEmpty(tree.defaultBindingIdentifier, tree);
      Node secondChild = (tree.nameSpaceImportIdentifier != null)
          ? newStringNode(Token.IMPORT_STAR, tree.nameSpaceImportIdentifier.value)
          : transformListOrEmpty(Token.IMPORT_SPECS, tree.importSpecifierList);
      Node thirdChild = processString(tree.moduleSpecifier);

      return newNode(Token.IMPORT, firstChild, secondChild, thirdChild);
    }

    @Override
    Node processImportSpec(ImportSpecifierTree tree) {
      Node importSpec = newNode(Token.IMPORT_SPEC,
          processName(tree.importedName));
      if (tree.destinationName != null) {
        importSpec.addChildToBack(processName(tree.destinationName));
      }
      return importSpec;
    }

    @Override
    Node processModuleImport(ModuleImportTree tree) {
      maybeWarnEs6Feature(tree, "modules");
      Node module = newNode(Token.MODULE,
          processName(tree.name),
          processString(tree.from));
      return module;
    }

    @Override
    Node processTypedParameter(TypedParameterTree typeAnnotation) {
<<<<<<< HEAD
      Node inner = process(typeAnnotation.inner);
      maybeProcessType(inner, typeAnnotation.typeAnnotation);
      return inner;
=======
      Node param = process(typeAnnotation.param);
      maybeProcessType(param, typeAnnotation.typeAnnotation);
      return param;
>>>>>>> e45defce
    }

    private void maybeProcessType(Node typeTarget, ParseTree typeTree) {
      if (typeTree == null) {
        return;
      }
      JSTypeExpression typeExpression = convertTypeTree(typeTree);
      JSDocInfoBuilder jsdocBuilder = JSDocInfoBuilder.maybeCopyFrom(typeTarget.getJSDocInfo());
      if (!jsdocBuilder.recordType(typeExpression)) {
<<<<<<< HEAD
        errorReporter.error(
            "Bad type - can only have JSDoc or inline type annotations, not both",
            sourceName, lineno(typeTree), charno(typeTree));
=======
        reportJsDocTypeSyntaxConflict(typeTree);
>>>>>>> e45defce
      }
      JSDocInfo info = jsdocBuilder.build(typeTarget);
      typeTarget.setJSDocInfo(info);
    }

    private JSTypeExpression convertTypeTree(ParseTree typeTree) {
      maybeWarnTypeSyntax(typeTree);

      // TODO(martinprobst): More types.
      IdentifierExpressionTree typeName = typeTree.asIdentifierExpression();
      Node typeExpr = Node.newString(typeName.identifierToken.value);
      return new JSTypeExpression(typeExpr, sourceName);
    }

    private Node transformList(
        int type, ImmutableList<ParseTree> list) {
      Node n = newNode(type);
      for (ParseTree tree : list) {
        n.addChildToBack(transform(tree));
      }
      return n;
    }

    private Node transformListOrEmpty(
        int type, ImmutableList<ParseTree> list) {
      if (list != null) {
        return transformList(type, list);
      } else {
        return newNode(Token.EMPTY);
      }
    }

    void maybeWarnEs6Feature(ParseTree node, String feature) {
      if (!isEs6Mode()) {
        errorReporter.warning(
            "this language feature is only supported in es6 mode: " + feature,
            sourceName,
            lineno(node), charno(node));
      }
    }

    void maybeWarnTypeSyntax(ParseTree node) {
      if (!config.acceptTypeSyntax) {
        errorReporter.warning(
            "support for type syntax is not enabled",
            sourceName,
            lineno(node), charno(node));
      }
    }

    @Override
    Node unsupportedLanguageFeature(ParseTree node, String feature) {
      errorReporter.error(
          "unsupported language feature: " + feature,
          sourceName,
          lineno(node), charno(node));
      return createMissingExpressionNode();
    }
  }

  private String normalizeRegex(LiteralToken token) {
    String value = token.value;
    int lastSlash = value.lastIndexOf('/');
    return value.substring(1, lastSlash);
  }


  private String normalizeString(LiteralToken token, boolean templateLiteral) {
    String value = token.value;
    if (templateLiteral) {
      // <CR><LF> and <CR> are normalized as <LF> for raw string value
      value = value.replaceAll("(?<!\\\\)\r(\n)?", "\n");
    }
    int start = templateLiteral ? 0 : 1; // skip the leading quote
    int cur = value.indexOf('\\');
    if (cur == -1) {
      // short circuit no escapes.
      return templateLiteral ? value : value.substring(1, value.length() - 1);
    }
    StringBuilder result = new StringBuilder();
    while (cur != -1) {
      if (cur - start > 0) {
        result.append(value, start, cur);
      }
      cur += 1; // skip the escape char.
      char c = value.charAt(cur);
      switch (c) {
        case '\'':
        case '"':
        case '\\':
          result.append(c);
          break;
        case 'b':
          result.append('\b');
          break;
        case 'f':
          result.append('\f');
          break;
        case 'n':
          result.append('\n');
          break;
        case 'r':
          result.append('\r');
          break;
        case 't':
          result.append('\t');
          break;
        case 'v':
          result.append('\u000B');
          break;
        case '\n':
          if (isEs5OrBetterMode()) {
            errorReporter.warning(STRING_CONTINUATION_WARNING,
                sourceName,
                lineno(token.location.start), charno(token.location.start));
          } else {
            errorReporter.error(STRING_CONTINUATION_ERROR,
                sourceName,
                lineno(token.location.start), charno(token.location.start));
          }
          // line continuation, skip the line break
          break;
        case '0': case '1': case '2': case '3': case '4': case '5': case '6': case '7':
          char next1 = value.charAt(cur + 1);

          if (inStrictContext()) {
            if (c == '0' && !isOctalDigit(next1)) {
              // No warning: "\0" followed by a character which is not an octal digit
              // is allowed in strict mode.
            } else {
              errorReporter.warning(OCTAL_STRING_LITERAL_WARNING,
                  sourceName,
                  lineno(token.location.start), charno(token.location.start));
            }
          }

          if (!isOctalDigit(next1)) {
            result.append((char) octaldigit(c));
          } else {
            char next2 = value.charAt(cur + 2);
            if (!isOctalDigit(next2)) {
              result.append((char) (8 * octaldigit(c) + octaldigit(next1)));
              cur += 1;
            } else {
              result.append((char)
                  (8 * 8 * octaldigit(c) + 8 * octaldigit(next1) + octaldigit(next2)));
              cur += 2;
            }
          }

          break;
        case 'x':
          result.append((char) (
              hexdigit(value.charAt(cur + 1)) * 0x10
              + hexdigit(value.charAt(cur + 2))));
          cur += 2;
          break;
        case 'u':
          int escapeEnd;
          String hexDigits;
          if (value.charAt(cur + 1) != '{') {
            // Simple escape with exactly four hex digits: \\uXXXX
            escapeEnd = cur + 5;
            hexDigits = value.substring(cur + 1, escapeEnd);
          } else {
            // Escape with braces can have any number of hex digits: \\u{XXXXXXX}
            escapeEnd = cur + 2;
            while (Character.digit(value.charAt(escapeEnd), 0x10) >= 0) {
              escapeEnd++;
            }
            hexDigits = value.substring(cur + 2, escapeEnd);
            escapeEnd++;
          }
          result.append(Character.toChars(Integer.parseInt(hexDigits, 0x10)));
          cur = escapeEnd - 1;
          break;
        default:
          // TODO(tbreisacher): Add a warning because the user probably
          // intended to type an escape sequence.
          result.append(c);
          break;
      }
      start = cur + 1;
      cur = value.indexOf('\\', start);
    }
    // skip the trailing quote.
    result.append(value, start, templateLiteral ? value.length() : value.length() - 1);

    return result.toString();
  }

  boolean isEs6Mode() {
    return config.languageMode == LanguageMode.ECMASCRIPT6
        || config.languageMode == LanguageMode.ECMASCRIPT6_STRICT;
  }

  boolean isEs5OrBetterMode() {
    return config.languageMode != LanguageMode.ECMASCRIPT3;
  }

  /* MOE:begin_strip */
  // This check makes sure no non-experimental Google3 code can use type syntax yet, as the marker
  // file is hidden through blaze visibility rules.
  private static final boolean allowTypeSyntax;

  static {
    String markerFile = "/javascript/tools/jscompiler/allow-type-syntax.txt";
    allowTypeSyntax = NewIRFactory.class.getResource(markerFile) != null;
  }
  /* MOE:end_strip */

  private boolean inStrictContext() {
    // TODO(johnlenz): in ECMASCRIPT5/6 is a "mixed" mode and we should track the context
    // that we are in, if we want to support it.
    return config.languageMode == LanguageMode.ECMASCRIPT5_STRICT
        || config.languageMode == LanguageMode.ECMASCRIPT6_STRICT;
  }

  double normalizeNumber(LiteralToken token) {
    String value = token.value;
    SourceRange location = token.location;
    int length = value.length();
    Preconditions.checkState(length > 0);
    Preconditions.checkState(value.charAt(0) != '-'
        && value.charAt(0) != '+');
    if (value.charAt(0) == '.') {
      return Double.valueOf('0' + value);
    } else if (value.charAt(0) == '0' && length > 1) {
      // TODO(johnlenz): accept octal numbers in es3 etc.
      switch (value.charAt(1)) {
        case '.':
        case 'e':
        case 'E':
          return Double.valueOf(value);
        case 'b':
        case 'B': {
          if (!isEs6Mode()) {
            errorReporter.warning(BINARY_NUMBER_LITERAL_WARNING,
                sourceName,
                lineno(token.location.start), charno(token.location.start));
          }
          double v = 0;
          int c = 1;
          while (++c < length) {
            v = (v * 2) + binarydigit(value.charAt(c));
          }
          return v;
        }
        case 'o':
        case 'O': {
          if (!isEs6Mode()) {
            errorReporter.warning(OCTAL_NUMBER_LITERAL_WARNING,
                sourceName,
                lineno(token.location.start), charno(token.location.start));
          }
          double v = 0;
          int c = 1;
          while (++c < length) {
            v = (v * 8) + octaldigit(value.charAt(c));
          }
          return v;
        }
        case 'x':
        case 'X': {
          double v = 0;
          int c = 1;
          while (++c < length) {
            v = (v * 0x10) + hexdigit(value.charAt(c));
          }
          return v;
        }
        case '0': case '1': case '2': case '3':
        case '4': case '5': case '6': case '7':
          errorReporter.warning(INVALID_ES5_STRICT_OCTAL, sourceName,
              lineno(location.start), charno(location.start));
          if (!inStrictContext()) {
            double v = 0;
            int c = 0;
            while (++c < length) {
              v = (v * 8) + octaldigit(value.charAt(c));
            }
            return v;
          } else {
            return Double.valueOf(value);
          }
        default:
          errorReporter.error(INVALID_NUMBER_LITERAL, sourceName,
              lineno(location.start), charno(location.start));
          return 0;
      }
    } else {
      return Double.valueOf(value);
    }
  }

  private static int binarydigit(char c) {
    if (c >= '0' && c <= '1') {
      return (c - '0');
    }
    throw new IllegalStateException("unexpected: " + c);
  }

  private static boolean isOctalDigit(char c) {
    return c >= '0' && c <= '7';
  }

  private static int octaldigit(char c) {
    if (isOctalDigit(c)) {
      return (c - '0');
    }
    throw new IllegalStateException("unexpected: " + c);
  }

  private static int hexdigit(char c) {
    switch (c) {
      case '0': return 0;
      case '1': return 1;
      case '2': return 2;
      case '3': return 3;
      case '4': return 4;
      case '5': return 5;
      case '6': return 6;
      case '7': return 7;
      case '8': return 8;
      case '9': return 9;
      case 'a': case 'A': return 10;
      case 'b': case 'B': return 11;
      case 'c': case 'C': return 12;
      case 'd': case 'D': return 13;
      case 'e': case 'E': return 14;
      case 'f': case 'F': return 15;
    }
    throw new IllegalStateException("unexpected: " + c);
  }

  private static int transformBooleanTokenType(TokenType token) {
    switch (token) {
      case TRUE:
        return Token.TRUE;
      case FALSE:
        return Token.FALSE;

      default:
        throw new IllegalStateException(String.valueOf(token));
    }
  }

  private static int transformPostfixTokenType(TokenType token) {
    switch (token) {
      case PLUS_PLUS:
        return Token.INC;
      case MINUS_MINUS:
        return Token.DEC;

      default:
        throw new IllegalStateException(String.valueOf(token));
    }
  }

  private static int transformUnaryTokenType(TokenType token) {
    switch (token) {
      case BANG:
        return Token.NOT;
      case TILDE:
        return Token.BITNOT;
      case PLUS:
        return Token.POS;
      case MINUS:
        return Token.NEG;
      case DELETE:
        return Token.DELPROP;
      case TYPEOF:
        return Token.TYPEOF;

      case PLUS_PLUS:
        return Token.INC;
      case MINUS_MINUS:
        return Token.DEC;

      case VOID:
        return Token.VOID;

      default:
        throw new IllegalStateException(String.valueOf(token));
    }
  }

  private static int transformBinaryTokenType(TokenType token) {
    switch (token) {
      case BAR:
        return Token.BITOR;
      case CARET:
        return Token.BITXOR;
      case AMPERSAND:
        return Token.BITAND;
      case EQUAL_EQUAL:
        return Token.EQ;
      case NOT_EQUAL:
        return Token.NE;
      case OPEN_ANGLE:
        return Token.LT;
      case LESS_EQUAL:
        return Token.LE;
      case CLOSE_ANGLE:
        return Token.GT;
      case GREATER_EQUAL:
        return Token.GE;
      case LEFT_SHIFT:
        return Token.LSH;
      case RIGHT_SHIFT:
        return Token.RSH;
      case UNSIGNED_RIGHT_SHIFT:
        return Token.URSH;
      case PLUS:
        return Token.ADD;
      case MINUS:
        return Token.SUB;
      case STAR:
        return Token.MUL;
      case SLASH:
        return Token.DIV;
      case PERCENT:
        return Token.MOD;

      case EQUAL_EQUAL_EQUAL:
        return Token.SHEQ;
      case NOT_EQUAL_EQUAL:
        return Token.SHNE;

      case IN:
        return Token.IN;
      case INSTANCEOF:
        return Token.INSTANCEOF;
      case COMMA:
        return Token.COMMA;

      case EQUAL:
        return Token.ASSIGN;
      case BAR_EQUAL:
        return Token.ASSIGN_BITOR;
      case CARET_EQUAL:
        return Token.ASSIGN_BITXOR;
      case AMPERSAND_EQUAL:
        return Token.ASSIGN_BITAND;
      case LEFT_SHIFT_EQUAL:
        return Token.ASSIGN_LSH;
      case RIGHT_SHIFT_EQUAL:
        return Token.ASSIGN_RSH;
      case UNSIGNED_RIGHT_SHIFT_EQUAL:
        return Token.ASSIGN_URSH;
      case PLUS_EQUAL:
        return Token.ASSIGN_ADD;
      case MINUS_EQUAL:
        return Token.ASSIGN_SUB;
      case STAR_EQUAL:
        return Token.ASSIGN_MUL;
      case SLASH_EQUAL:
        return Token.ASSIGN_DIV;
      case PERCENT_EQUAL:
        return Token.ASSIGN_MOD;

      case OR:
        return Token.OR;
      case AND:
        return Token.AND;

      default:
        throw new IllegalStateException(String.valueOf(token));
    }
  }

  // Simple helper to create nodes and set the initial node properties.
  private Node newNode(int type) {
    return new Node(type).clonePropsFrom(templateNode);
  }

  private Node newNode(int type, Node child1) {
    return new Node(type, child1).clonePropsFrom(templateNode);
  }

  private Node newNode(int type, Node child1, Node child2) {
    return new Node(type, child1, child2).clonePropsFrom(templateNode);
  }

  private Node newNode(int type, Node child1, Node child2, Node child3) {
    return new Node(type, child1, child2, child3).clonePropsFrom(templateNode);
  }

  private Node newStringNode(String value) {
    return IR.string(value).clonePropsFrom(templateNode);
  }

  private Node newStringNode(int type, String value) {
    return Node.newString(type, value).clonePropsFrom(templateNode);
  }

  private Node newNumberNode(Double value) {
    return IR.number(value).clonePropsFrom(templateNode);
  }
}<|MERGE_RESOLUTION|>--- conflicted
+++ resolved
@@ -1322,17 +1322,9 @@
 
       if (functionTree.returnType != null) {
         JSTypeExpression returnType = convertTypeTree(functionTree.returnType);
-<<<<<<< HEAD
-        // TODO(martinprobst): Reduce code duplication?
-        JSDocInfoBuilder jsdocBuilder = JSDocInfoBuilder.maybeCopyFrom(node.getJSDocInfo());
-        if (!jsdocBuilder.recordReturnType(returnType)) {
-          errorReporter.error("Bad type annotation", sourceName,
-              lineno(functionTree.returnType), charno(functionTree.returnType));
-=======
         JSDocInfoBuilder jsdocBuilder = JSDocInfoBuilder.maybeCopyFrom(node.getJSDocInfo());
         if (!jsdocBuilder.recordReturnType(returnType)) {
           reportJsDocTypeSyntaxConflict(functionTree.returnType);
->>>>>>> e45defce
         }
         JSDocInfo info = jsdocBuilder.build(node);
         node.setJSDocInfo(info);
@@ -2173,15 +2165,9 @@
 
     @Override
     Node processTypedParameter(TypedParameterTree typeAnnotation) {
-<<<<<<< HEAD
-      Node inner = process(typeAnnotation.inner);
-      maybeProcessType(inner, typeAnnotation.typeAnnotation);
-      return inner;
-=======
       Node param = process(typeAnnotation.param);
       maybeProcessType(param, typeAnnotation.typeAnnotation);
       return param;
->>>>>>> e45defce
     }
 
     private void maybeProcessType(Node typeTarget, ParseTree typeTree) {
@@ -2191,13 +2177,7 @@
       JSTypeExpression typeExpression = convertTypeTree(typeTree);
       JSDocInfoBuilder jsdocBuilder = JSDocInfoBuilder.maybeCopyFrom(typeTarget.getJSDocInfo());
       if (!jsdocBuilder.recordType(typeExpression)) {
-<<<<<<< HEAD
-        errorReporter.error(
-            "Bad type - can only have JSDoc or inline type annotations, not both",
-            sourceName, lineno(typeTree), charno(typeTree));
-=======
         reportJsDocTypeSyntaxConflict(typeTree);
->>>>>>> e45defce
       }
       JSDocInfo info = jsdocBuilder.build(typeTarget);
       typeTarget.setJSDocInfo(info);
