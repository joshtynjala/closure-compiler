/*
 * Copyright 2013 The Closure Compiler Authors.
 *
 * Licensed under the Apache License, Version 2.0 (the "License");
 * you may not use this file except in compliance with the License.
 * You may obtain a copy of the License at
 *
 *     http://www.apache.org/licenses/LICENSE-2.0
 *
 * Unless required by applicable law or agreed to in writing, software
 * distributed under the License is distributed on an "AS IS" BASIS,
 * WITHOUT WARRANTIES OR CONDITIONS OF ANY KIND, either express or implied.
 * See the License for the specific language governing permissions and
 * limitations under the License.
 */

package com.google.javascript.jscomp.parsing;

import com.google.common.base.Preconditions;
import com.google.common.collect.ImmutableList;
import com.google.common.collect.ImmutableSet;
import com.google.common.collect.Lists;
import com.google.common.collect.Sets;
import com.google.common.collect.UnmodifiableIterator;
import com.google.javascript.jscomp.parsing.Config.LanguageMode;
import com.google.javascript.jscomp.parsing.parser.IdentifierToken;
import com.google.javascript.jscomp.parsing.parser.LiteralToken;
import com.google.javascript.jscomp.parsing.parser.TokenType;
import com.google.javascript.jscomp.parsing.parser.trees.ArrayLiteralExpressionTree;
import com.google.javascript.jscomp.parsing.parser.trees.ArrayPatternTree;
import com.google.javascript.jscomp.parsing.parser.trees.AssignmentRestElementTree;
import com.google.javascript.jscomp.parsing.parser.trees.BinaryOperatorTree;
import com.google.javascript.jscomp.parsing.parser.trees.BlockTree;
import com.google.javascript.jscomp.parsing.parser.trees.BreakStatementTree;
import com.google.javascript.jscomp.parsing.parser.trees.CallExpressionTree;
import com.google.javascript.jscomp.parsing.parser.trees.CaseClauseTree;
import com.google.javascript.jscomp.parsing.parser.trees.CatchTree;
import com.google.javascript.jscomp.parsing.parser.trees.ClassDeclarationTree;
import com.google.javascript.jscomp.parsing.parser.trees.CommaExpressionTree;
import com.google.javascript.jscomp.parsing.parser.trees.Comment;
import com.google.javascript.jscomp.parsing.parser.trees.ComprehensionForTree;
import com.google.javascript.jscomp.parsing.parser.trees.ComprehensionIfTree;
import com.google.javascript.jscomp.parsing.parser.trees.ComprehensionTree;
import com.google.javascript.jscomp.parsing.parser.trees.ComputedPropertyDefinitionTree;
import com.google.javascript.jscomp.parsing.parser.trees.ComputedPropertyGetterTree;
import com.google.javascript.jscomp.parsing.parser.trees.ComputedPropertyMethodTree;
import com.google.javascript.jscomp.parsing.parser.trees.ComputedPropertySetterTree;
import com.google.javascript.jscomp.parsing.parser.trees.ConditionalExpressionTree;
import com.google.javascript.jscomp.parsing.parser.trees.ContinueStatementTree;
import com.google.javascript.jscomp.parsing.parser.trees.DebuggerStatementTree;
import com.google.javascript.jscomp.parsing.parser.trees.DefaultClauseTree;
import com.google.javascript.jscomp.parsing.parser.trees.DefaultParameterTree;
import com.google.javascript.jscomp.parsing.parser.trees.DoWhileStatementTree;
import com.google.javascript.jscomp.parsing.parser.trees.EmptyStatementTree;
import com.google.javascript.jscomp.parsing.parser.trees.ExportDeclarationTree;
import com.google.javascript.jscomp.parsing.parser.trees.ExportSpecifierTree;
import com.google.javascript.jscomp.parsing.parser.trees.ExpressionStatementTree;
import com.google.javascript.jscomp.parsing.parser.trees.FinallyTree;
import com.google.javascript.jscomp.parsing.parser.trees.ForInStatementTree;
import com.google.javascript.jscomp.parsing.parser.trees.ForOfStatementTree;
import com.google.javascript.jscomp.parsing.parser.trees.ForStatementTree;
import com.google.javascript.jscomp.parsing.parser.trees.FormalParameterListTree;
import com.google.javascript.jscomp.parsing.parser.trees.FunctionDeclarationTree;
import com.google.javascript.jscomp.parsing.parser.trees.GetAccessorTree;
import com.google.javascript.jscomp.parsing.parser.trees.IdentifierExpressionTree;
import com.google.javascript.jscomp.parsing.parser.trees.IfStatementTree;
import com.google.javascript.jscomp.parsing.parser.trees.ImportDeclarationTree;
import com.google.javascript.jscomp.parsing.parser.trees.ImportSpecifierTree;
import com.google.javascript.jscomp.parsing.parser.trees.LabelledStatementTree;
import com.google.javascript.jscomp.parsing.parser.trees.LiteralExpressionTree;
import com.google.javascript.jscomp.parsing.parser.trees.MemberExpressionTree;
import com.google.javascript.jscomp.parsing.parser.trees.MemberLookupExpressionTree;
import com.google.javascript.jscomp.parsing.parser.trees.MissingPrimaryExpressionTree;
import com.google.javascript.jscomp.parsing.parser.trees.ModuleImportTree;
import com.google.javascript.jscomp.parsing.parser.trees.NewExpressionTree;
import com.google.javascript.jscomp.parsing.parser.trees.NullTree;
import com.google.javascript.jscomp.parsing.parser.trees.ObjectLiteralExpressionTree;
import com.google.javascript.jscomp.parsing.parser.trees.ObjectPatternTree;
import com.google.javascript.jscomp.parsing.parser.trees.ParameterizedTypeTree;
import com.google.javascript.jscomp.parsing.parser.trees.ParenExpressionTree;
import com.google.javascript.jscomp.parsing.parser.trees.ParseTree;
import com.google.javascript.jscomp.parsing.parser.trees.ParseTreeType;
import com.google.javascript.jscomp.parsing.parser.trees.PostfixExpressionTree;
import com.google.javascript.jscomp.parsing.parser.trees.ProgramTree;
import com.google.javascript.jscomp.parsing.parser.trees.PropertyNameAssignmentTree;
import com.google.javascript.jscomp.parsing.parser.trees.RestParameterTree;
import com.google.javascript.jscomp.parsing.parser.trees.ReturnStatementTree;
import com.google.javascript.jscomp.parsing.parser.trees.SetAccessorTree;
import com.google.javascript.jscomp.parsing.parser.trees.SpreadExpressionTree;
import com.google.javascript.jscomp.parsing.parser.trees.SuperExpressionTree;
import com.google.javascript.jscomp.parsing.parser.trees.SwitchStatementTree;
import com.google.javascript.jscomp.parsing.parser.trees.TemplateLiteralExpressionTree;
import com.google.javascript.jscomp.parsing.parser.trees.TemplateLiteralPortionTree;
import com.google.javascript.jscomp.parsing.parser.trees.TemplateSubstitutionTree;
import com.google.javascript.jscomp.parsing.parser.trees.ThisExpressionTree;
import com.google.javascript.jscomp.parsing.parser.trees.ThrowStatementTree;
import com.google.javascript.jscomp.parsing.parser.trees.TryStatementTree;
import com.google.javascript.jscomp.parsing.parser.trees.TypeNameTree;
import com.google.javascript.jscomp.parsing.parser.trees.TypedParameterTree;
import com.google.javascript.jscomp.parsing.parser.trees.UnaryExpressionTree;
import com.google.javascript.jscomp.parsing.parser.trees.VariableDeclarationListTree;
import com.google.javascript.jscomp.parsing.parser.trees.VariableDeclarationTree;
import com.google.javascript.jscomp.parsing.parser.trees.VariableStatementTree;
import com.google.javascript.jscomp.parsing.parser.trees.WhileStatementTree;
import com.google.javascript.jscomp.parsing.parser.trees.WithStatementTree;
import com.google.javascript.jscomp.parsing.parser.trees.YieldExpressionTree;
import com.google.javascript.jscomp.parsing.parser.util.SourcePosition;
import com.google.javascript.jscomp.parsing.parser.util.SourceRange;
import com.google.javascript.rhino.ErrorReporter;
import com.google.javascript.rhino.IR;
import com.google.javascript.rhino.JSDocInfo;
import com.google.javascript.rhino.JSTypeExpression;
import com.google.javascript.rhino.Node;
import com.google.javascript.rhino.Node.TypeDeclarationNode;
import com.google.javascript.rhino.Token;
import com.google.javascript.rhino.TokenStream;
import com.google.javascript.rhino.jstype.StaticSourceFile;

import java.util.List;
import java.util.Set;
import java.util.regex.Pattern;

/**
 * IRFactory transforms the external AST to the internal AST.
 */
class NewIRFactory {

  static final String GETTER_ERROR_MESSAGE =
      "getters are not supported in older versions of JavaScript. " +
      "If you are targeting newer versions of JavaScript, " +
      "set the appropriate language_in option.";

  static final String SETTER_ERROR_MESSAGE =
      "setters are not supported in older versions of JavaScript. " +
      "If you are targeting newer versions of JavaScript, " +
      "set the appropriate language_in option.";

  static final String SUSPICIOUS_COMMENT_WARNING =
      "Non-JSDoc comment has annotations. " +
      "Did you mean to start it with '/**'?";

  static final String MISPLACED_TYPE_ANNOTATION =
      "Type annotations are not allowed here. Are you missing parentheses?";

  static final String MISPLACED_FUNCTION_ANNOTATION =
      "This JSDoc is not attached to a function node. Are you missing parentheses?";

  static final String INVALID_ES3_PROP_NAME =
      "Keywords and reserved words are not allowed as unquoted property " +
      "names in older versions of JavaScript. " +
      "If you are targeting newer versions of JavaScript, " +
      "set the appropriate language_in option.";

  static final String INVALID_ES5_STRICT_OCTAL =
      "Octal integer literals are not supported in Ecmascript 5 strict mode.";

  static final String INVALID_NUMBER_LITERAL =
      "Invalid number literal.";

  static final String STRING_CONTINUATION_ERROR =
      "String continuations are not supported in this language mode.";

  static final String STRING_CONTINUATION_WARNING =
      "String continuations are not recommended. See"
      + " https://google-styleguide.googlecode.com/svn/trunk/javascriptguide.xml#Multiline_string_literals";

  static final String BINARY_NUMBER_LITERAL_WARNING =
      "Binary integer literals are not supported in this language mode.";

  static final String OCTAL_NUMBER_LITERAL_WARNING =
      "Octal integer literals are not supported in this language mode.";

  static final String OCTAL_STRING_LITERAL_WARNING =
      "Octal literals in strings are not supported in this language mode.";

  static final String DUPLICATE_PARAMETER =
      "Duplicate parameter name \"%s\"";

  static final String DUPLICATE_LABEL =
      "Duplicate label \"%s\"";

  static final String UNLABELED_BREAK =
      "unlabelled break must be inside loop or switch";

  static final String UNEXPECTED_CONTINUE = "continue must be inside loop";

  static final String UNEXPECTED_LABLED_CONTINUE =
      "continue can only use labeles of iteration statements";

  static final String UNEXPECTED_RETURN = "return must be inside function";

  static final String UNDEFINED_LABEL = "undefined label \"%s\"";

  private final String sourceString;
  private final List<Integer> newlines;
  private final StaticSourceFile sourceFile;
  private final String sourceName;
  private final Config config;
  private final ErrorReporter errorReporter;
  private final TransformDispatcher transformDispatcher;

  private static final ImmutableSet<String> ALLOWED_DIRECTIVES =
      ImmutableSet.of("use strict");

  private static final ImmutableSet<String> ES5_RESERVED_KEYWORDS =
      ImmutableSet.of(
          // From Section 7.6.1.2
          "class", "const", "enum", "export", "extends", "import", "super");
  private static final ImmutableSet<String> ES5_STRICT_RESERVED_KEYWORDS =
      ImmutableSet.of(
          // From Section 7.6.1.2
          "class", "const", "enum", "export", "extends", "import", "super",
          "implements", "interface", "let", "package", "private", "protected",
          "public", "static", "yield");

  private final Set<String> reservedKeywords;
  private final Set<Comment> parsedComments = Sets.newHashSet();

  // @license text gets appended onto the fileLevelJsDocBuilder as found,
  // and stored in JSDocInfo for placeholder node.
  Node rootNodeJsDocHolder = new Node(Token.SCRIPT);
  Node.FileLevelJsDocBuilder fileLevelJsDocBuilder =
      rootNodeJsDocHolder.getJsDocBuilderForNode();
  JSDocInfo fileOverviewInfo = null;

  // Use a template node for properties set on all nodes to minimize the
  // memory footprint associated with these.
  private final Node templateNode;

  private final UnmodifiableIterator<Comment> nextCommentIter;

  private Comment currentComment;

  private boolean currentFileIsExterns = false;
  private boolean hasTypeSyntax = false;
  private boolean hasJsDocTypeAnnotations = false;

  private NewIRFactory(String sourceString,
                    StaticSourceFile sourceFile,
                    Config config,
                    ErrorReporter errorReporter,
                    ImmutableList<Comment> comments) {
    this.sourceString = sourceString;
    this.nextCommentIter = comments.iterator();
    this.currentComment = nextCommentIter.hasNext() ? nextCommentIter.next() : null;
    this.newlines = Lists.newArrayList();
    this.sourceFile = sourceFile;

    // Pre-generate all the newlines in the file.
    for (int charNo = 0; true; charNo++) {
      charNo = sourceString.indexOf('\n', charNo);
      if (charNo == -1) {
        break;
      }
      newlines.add(Integer.valueOf(charNo));
    }

    // Sometimes this will be null in tests.
    this.sourceName = sourceFile == null ? null : sourceFile.getName();

    this.config = config;
    this.errorReporter = errorReporter;
    this.transformDispatcher = new TransformDispatcher();
    // The template node properties are applied to all nodes in this transform.
    this.templateNode = createTemplateNode();

    switch (config.languageMode) {
      case ECMASCRIPT3:
        reservedKeywords = null; // use TokenStream.isKeyword instead
        break;
      case ECMASCRIPT5:
        reservedKeywords = ES5_RESERVED_KEYWORDS;
        break;
      case ECMASCRIPT5_STRICT:
        reservedKeywords = ES5_STRICT_RESERVED_KEYWORDS;
        break;
      case ECMASCRIPT6:
        reservedKeywords = ES5_RESERVED_KEYWORDS;
        break;
      case ECMASCRIPT6_STRICT:
        reservedKeywords = ES5_STRICT_RESERVED_KEYWORDS;
        break;
      case ECMASCRIPT6_TYPED:
        reservedKeywords = ES5_STRICT_RESERVED_KEYWORDS;
        break;
      default:
        throw new IllegalStateException("unknown language mode: " + config.languageMode);
    }
  }

  // Create a template node to use as a source of common attributes, this allows
  // the prop structure to be shared among all the node from this source file.
  // This reduces the cost of these properties to O(nodes) to O(files).
  private Node createTemplateNode() {
    // The Node type choice is arbitrary.
    Node templateNode = new Node(Token.SCRIPT);
    templateNode.setStaticSourceFile(sourceFile);
    return templateNode;
  }

  public static Node transformTree(ProgramTree tree,
                                   StaticSourceFile sourceFile,
                                   String sourceString,
                                   Config config,
                                   ErrorReporter errorReporter) {
    NewIRFactory irFactory = new NewIRFactory(sourceString, sourceFile,
        config, errorReporter, tree.sourceComments);

    // don't call transform as we don't want standard jsdoc handling.
    Node n = irFactory.justTransform(tree);
    irFactory.setSourceInfo(n, tree);

    if (tree.sourceComments != null) {
      for (Comment comment : tree.sourceComments) {
        if (comment.type == Comment.Type.JSDOC &&
            !irFactory.parsedComments.contains(comment)) {
          irFactory.handlePossibleFileOverviewJsDoc(comment);
        } else if (comment.type == Comment.Type.BLOCK) {
          irFactory.handleBlockComment(comment);
        }
      }
    }

    irFactory.setFileOverviewJsDoc(n);

    irFactory.validateAll(n);

    return n;
  }

  private void validateAll(Node n) {
    validate(n);
    for (Node c = n.getFirstChild(); c != null; c = c.getNext()) {
      validateAll(c);
    }
  }

  private void validate(Node n) {
    validateJsDoc(n);
    validateParameters(n);
    validateBreakContinue(n);
    validateReturn(n);
    validateLabel(n);
  }

  private void validateBreakContinue(Node n) {
    if (n.isBreak() || n.isContinue()) {
      Node labelName = n.getFirstChild();
      if (labelName != null) {
        Node parent = n.getParent();
        while (!parent.isLabel() || !labelsMatch(parent, labelName)) {
          if (parent.isFunction() || parent.isScript()) {
            // report missing label
            errorReporter.error(
                String.format(UNDEFINED_LABEL, labelName.getString()),
                sourceName,
                n.getLineno(), n.getCharno());
            break;
          }
          parent = parent.getParent();
        }
        if (parent.isLabel() && labelsMatch(parent, labelName)) {
          if (n.isContinue() && !isContinueTarget(parent.getLastChild())) {
            // report invalid continue target
            errorReporter.error(
                UNEXPECTED_LABLED_CONTINUE,
                sourceName,
                n.getLineno(), n.getCharno());
          }
        }
      } else {
        if (n.isContinue()) {
          Node parent = n.getParent();
          while (!isContinueTarget(parent)) {
            if (parent.isFunction() || parent.isScript()) {
              // report invalid continue
              errorReporter.error(
                  UNEXPECTED_CONTINUE,
                  sourceName,
                  n.getLineno(), n.getCharno());
              break;
            }
            parent = parent.getParent();
          }
        } else {
          Node parent = n.getParent();
          while (!isBreakTarget(parent)) {
            if (parent.isFunction() || parent.isScript()) {
              // report invalid break
              errorReporter.error(
                  UNLABELED_BREAK,
                  sourceName,
                  n.getLineno(), n.getCharno());
              break;
            }
            parent = parent.getParent();
          }
        }
      }
    }
  }

  private void validateReturn(Node n) {
    if (n.isReturn()) {
      Node parent = n;
      while ((parent = parent.getParent()) != null) {
        if (parent.isFunction()) {
          return;
        }
      }
      errorReporter.error(UNEXPECTED_RETURN,
          sourceName, n.getLineno(), n.getCharno());
    }
  }

  private static boolean isBreakTarget(Node n) {
    switch (n.getType()) {
      case Token.FOR:
      case Token.FOR_OF:
      case Token.WHILE:
      case Token.DO:
      case Token.SWITCH:
        return true;
    }
    return false;
  }

  private static boolean isContinueTarget(Node n) {
    switch (n.getType()) {
      case Token.FOR:
      case Token.FOR_OF:
      case Token.WHILE:
      case Token.DO:
        return true;
    }
    return false;
  }


  private static boolean labelsMatch(Node label, Node labelName) {
    return label.getFirstChild().getString().equals(labelName.getString());
  }

  private void validateParameters(Node n) {
    if (n.isParamList()) {
      Node c = n.getFirstChild();
      for (; c != null; c = c.getNext()) {
        if (!c.isName()) {
          continue;
        }
        Node sibling = c.getNext();
        for (; sibling != null; sibling = sibling.getNext()) {
          if (sibling.isName() && c.getString().equals(sibling.getString())) {
            errorReporter.warning(
                String.format(DUPLICATE_PARAMETER, c.getString()),
                sourceName,
                n.getLineno(), n.getCharno());
          }
        }
      }
    }
  }

  private void validateJsDoc(Node n) {
    validateTypeAnnotations(n);
    validateFunctionJsDoc(n);
  }

  private JSDocInfo recordJsDoc(SourceRange location, JSDocInfo info) {
    if (info != null && info.hasTypeInformation()) {
      hasJsDocTypeAnnotations = true;
      if (hasTypeSyntax) {
        errorReporter.error("Bad type syntax"
            + " - can only have JSDoc or inline type annotations, not both",
            sourceName, lineno(location.start), charno(location.start));
      }
    }
    return info;
  }

  private void recordTypeSyntax(SourceRange location) {
    hasTypeSyntax = true;
    if (hasJsDocTypeAnnotations) {
      errorReporter.error("Bad type syntax"
          + " - can only have JSDoc or inline type annotations, not both",
          sourceName, lineno(location.start), charno(location.start));
    }
  }

  /**
   * Checks that JSDoc intended for a function is actually attached to a
   * function.
   */
  private void validateFunctionJsDoc(Node n) {
    JSDocInfo info = n.getJSDocInfo();
    if (info == null) {
      return;
    }
    if (info.containsFunctionDeclaration() && !info.hasType()) {
      // This JSDoc should be attached to a FUNCTION node, or an assignment
      // with a function as the RHS, etc.
      switch (n.getType()) {
        case Token.FUNCTION:
        case Token.VAR:
        case Token.LET:
        case Token.CONST:
        case Token.GETTER_DEF:
        case Token.SETTER_DEF:
        case Token.MEMBER_DEF:
        case Token.STRING_KEY:
          return;
        case Token.GETELEM:
        case Token.GETPROP:
          if (n.getFirstChild().isQualifiedName()) {
            return;
          }
          break;
        case Token.ASSIGN: {
          // TODO(tbreisacher): Check that the RHS of the assignment is a
          // function. Note that it can be a FUNCTION node, but it can also be
          // a call to goog.abstractMethod, goog.functions.constant, etc.
          return;
        }
      }
      errorReporter.warning(MISPLACED_FUNCTION_ANNOTATION,
          sourceName,
          n.getLineno(), n.getCharno());
    }
  }

  /**
   * Check that JSDoc with a {@code @type} annotation is in a valid place.
   */
  @SuppressWarnings("incomplete-switch")
  private void validateTypeAnnotations(Node n) {
    JSDocInfo info = n.getJSDocInfo();
    if (info != null && info.hasType()) {
      boolean valid = false;
      switch (n.getType()) {
        // Casts are valid
        case Token.CAST:
          valid = true;
          break;
        // Variable declarations are valid
        case Token.VAR:
        case Token.LET:
        case Token.CONST:
          valid = true;
          break;
        // Function declarations are valid
        case Token.FUNCTION:
          valid = isFunctionDeclaration(n);
          break;
        // Object literal properties, catch declarations and variable
        // initializers are valid.
        case Token.NAME:
        case Token.DEFAULT_VALUE:
          Node parent = n.getParent();
          switch (parent.getType()) {
            case Token.STRING_KEY:
            case Token.GETTER_DEF:
            case Token.SETTER_DEF:
            case Token.CATCH:
            case Token.FUNCTION:
            case Token.VAR:
            case Token.LET:
            case Token.CONST:
            case Token.PARAM_LIST:
              valid = true;
              break;
          }
          break;
        // Object literal properties are valid
        case Token.STRING_KEY:
        case Token.GETTER_DEF:
        case Token.SETTER_DEF:
          valid = true;
          break;
        // Property assignments are valid, if at the root of an expression.
        case Token.ASSIGN:
          valid = n.getParent().isExprResult()
            && (n.getFirstChild().isGetProp() || n.getFirstChild().isGetElem());
          break;
        case Token.GETPROP:
          valid = n.getParent().isExprResult() && n.isQualifiedName();
          break;
        case Token.CALL:
          valid = info.isDefine();
          break;
      }

      if (!valid) {
        errorReporter.warning(MISPLACED_TYPE_ANNOTATION,
            sourceName,
            n.getLineno(), n.getCharno());
      }
    }
  }

  private void validateLabel(Node n) {
    if (n.isLabel()) {
      Node labelName = n.getFirstChild();
      for (Node parent = n.getParent();
           parent != null && !parent.isFunction(); parent = parent.getParent()) {
        if (parent.isLabel() && labelsMatch(parent, labelName)) {
          errorReporter.error(
              String.format(DUPLICATE_LABEL, labelName.getString()),
              sourceName,
              n.getLineno(), n.getCharno());
          break;
        }
      }
    }
  }

  private void setFileOverviewJsDoc(Node irNode) {
    // Only after we've seen all @fileoverview entries, attach the
    // last one to the root node, and copy the found license strings
    // to that node.
    JSDocInfo rootNodeJsDoc = rootNodeJsDocHolder.getJSDocInfo();
    if (rootNodeJsDoc != null) {
      irNode.setJSDocInfo(rootNodeJsDoc);
      rootNodeJsDoc.setAssociatedNode(irNode);
    }

    if (fileOverviewInfo != null) {
      if ((irNode.getJSDocInfo() != null) &&
          (irNode.getJSDocInfo().getLicense() != null)) {
        fileOverviewInfo.setLicense(irNode.getJSDocInfo().getLicense());
      }
      irNode.setJSDocInfo(fileOverviewInfo);
      fileOverviewInfo.setAssociatedNode(irNode);
    }
  }

  private Node transformBlock(ParseTree node) {
    Node irNode = transform(node);
    if (!irNode.isBlock()) {
      if (irNode.isEmpty()) {
        irNode.setType(Token.BLOCK);
      } else {
        Node newBlock = newNode(Token.BLOCK, irNode);
        setSourceInfo(newBlock, irNode);
        irNode = newBlock;
      }
      irNode.setIsAddedBlock(true);
    }
    return irNode;
  }

  /**
   * Check to see if the given block comment looks like it should be JSDoc.
   */
  private void handleBlockComment(Comment comment) {
    Pattern p = Pattern.compile("(/|(\n[ \t]*))\\*[ \t]*@[a-zA-Z]+[ \t\n{]");
    if (p.matcher(comment.value).find()) {
      errorReporter.warning(
          SUSPICIOUS_COMMENT_WARNING,
          sourceName,
          lineno(comment.location.start),
          charno(comment.location.start));
    }
  }

  /**
   * @return true if the jsDocParser represents a fileoverview.
   */
  private boolean handlePossibleFileOverviewJsDoc(
      JsDocInfoParser jsDocParser) {
    if (jsDocParser.getFileOverviewJSDocInfo() != fileOverviewInfo) {
      fileOverviewInfo = jsDocParser.getFileOverviewJSDocInfo();
      if (fileOverviewInfo.isExterns()) {
        this.currentFileIsExterns = true;
      }
      return true;
    }
    return false;
  }

  private void handlePossibleFileOverviewJsDoc(Comment comment) {
    JsDocInfoParser jsDocParser = createJsDocInfoParser(comment);
    parsedComments.add(comment);
    handlePossibleFileOverviewJsDoc(jsDocParser);
  }

  private Comment getJsDoc(SourceRange location) {
    Comment closestPreviousComment = null;
    while (currentComment != null &&
        currentComment.location.end.offset <= location.start.offset) {
      if (currentComment.type == Comment.Type.JSDOC) {
        closestPreviousComment = currentComment;
      }
      if (this.nextCommentIter.hasNext()) {
        currentComment = this.nextCommentIter.next();
      } else {
        currentComment = null;
      }
    }

    return closestPreviousComment;
  }

  private Comment getJsDoc(ParseTree tree) {
    return getJsDoc(tree.location);
  }

  private Comment getJsDoc(
      com.google.javascript.jscomp.parsing.parser.Token token) {
    return getJsDoc(token.location);
  }

  private JSDocInfo handleJsDoc(Comment comment) {
    if (comment != null) {
      JsDocInfoParser jsDocParser = createJsDocInfoParser(comment);
      parsedComments.add(comment);
      if (!handlePossibleFileOverviewJsDoc(jsDocParser)) {
        return recordJsDoc(comment.location,
            jsDocParser.retrieveAndResetParsedJSDocInfo());
      }
    }
    return null;
  }

  private JSDocInfo handleJsDoc(ParseTree node) {
    if (!shouldAttachJSDocHere(node)) {
      return null;
    }
    return handleJsDoc(getJsDoc(node));
  }

  private boolean shouldAttachJSDocHere(ParseTree tree) {
    switch (tree.type) {
      case EXPRESSION_STATEMENT:
        return false;
      case LABELLED_STATEMENT:
        return false;
      case CALL_EXPRESSION:
      case CONDITIONAL_EXPRESSION:
      case BINARY_OPERATOR:
      case MEMBER_EXPRESSION:
      case MEMBER_LOOKUP_EXPRESSION:
      case POSTFIX_EXPRESSION:
        ParseTree nearest = findNearestNode(tree);
        if (nearest.type == ParseTreeType.PAREN_EXPRESSION) {
          return false;
        }
        return true;
      default:
        return true;
    }
  }

  private static ParseTree findNearestNode(ParseTree tree) {
    while (true) {
      switch (tree.type) {
        case EXPRESSION_STATEMENT:
          tree = tree.asExpressionStatement().expression;
          continue;
        case CALL_EXPRESSION:
          tree = tree.asCallExpression().operand;
          continue;
        case BINARY_OPERATOR:
          tree = tree.asBinaryOperator().left;
          continue;
        case CONDITIONAL_EXPRESSION:
          tree = tree.asConditionalExpression().condition;
          continue;
        case MEMBER_EXPRESSION:
          tree = tree.asMemberExpression().operand;
          continue;
        case MEMBER_LOOKUP_EXPRESSION:
          tree = tree.asMemberLookupExpression().operand;
          continue;
        case POSTFIX_EXPRESSION:
          tree = tree.asPostfixExpression().operand;
          continue;
        default:
          return tree;
      }
    }
  }

  private JSDocInfo handleJsDoc(
      com.google.javascript.jscomp.parsing.parser.Token token) {
    return handleJsDoc(getJsDoc(token));
  }

  private boolean isFunctionDeclaration(Node n) {
    return n.isFunction() && isStmtContainer(n.getParent());
  }

  private static boolean isStmtContainer(Node n) {
    return n.isBlock() || n.isScript();
  }

  private Node transform(ParseTree tree) {
    JSDocInfo info = handleJsDoc(tree);
    Node node = justTransform(tree);
    if (info != null) {
      node = maybeInjectCastNode(tree, info, node);
      attachJSDoc(info, node);
    }
    setSourceInfo(node, tree);
    return node;
  }

  private static void attachJSDoc(JSDocInfo info, Node n) {
    info.setAssociatedNode(n);
    n.setJSDocInfo(info);
  }

  private Node maybeInjectCastNode(ParseTree node, JSDocInfo info, Node irNode) {
    if (node.type == ParseTreeType.PAREN_EXPRESSION
        && info.hasType()) {
      irNode = newNode(Token.CAST, irNode);
    }
    return irNode;
  }

  /**
   * NAMEs in parameters or variable declarations are special, because they can
   * have inline type docs attached.
   *
   * function f(/** string &#42;/ x) {}
   * annotates 'x' as a string.
   *
   * @see <a href="http://code.google.com/p/jsdoc-toolkit/wiki/InlineDocs">
   *   Using Inline Doc Comments</a>
   */
  private Node transformNodeWithInlineJsDoc(
      ParseTree node, boolean optionalInline) {
    JSDocInfo info = handleInlineJsDoc(node, optionalInline);
    Node irNode = justTransform(node);
    if (info != null) {
      irNode.setJSDocInfo(info);
    }
    setSourceInfo(irNode, node);
    return irNode;
  }

  private JSDocInfo handleInlineJsDoc(ParseTree node, boolean optional) {
    return handleInlineJsDoc(node.location, optional);
  }

  private JSDocInfo handleInlineJsDoc(
      com.google.javascript.jscomp.parsing.parser.Token token,
      boolean optional) {
    return handleInlineJsDoc(token.location, optional);
  }

  private JSDocInfo handleInlineJsDoc(
      SourceRange location,
      boolean optional) {
    Comment comment = getJsDoc(location);
    if (comment != null && (!optional || !comment.value.contains("@"))) {
      return recordJsDoc(location, parseInlineTypeDoc(comment));
    } else {
      return handleJsDoc(comment);
    }
  }

  private Node transformNumberAsString(LiteralToken token) {
    double value = normalizeNumber(token);
    Node irNode = newStringNode(getStringValue(value));
    JSDocInfo jsDocInfo = handleJsDoc(token);
    if (jsDocInfo != null) {
      irNode.setJSDocInfo(jsDocInfo);
    }
    setSourceInfo(irNode, token);
    return irNode;
  }

  private static String getStringValue(double value) {
    long longValue = (long) value;

    // Return "1" instead of "1.0"
    if (longValue == value) {
      return Long.toString(longValue);
    } else {
      return Double.toString(value);
    }
  }

  private static int lineno(ParseTree node) {
    // location lines start at zero, our AST starts at 1.
    return lineno(node.location.start);
  }

  private static int charno(ParseTree node) {
    return charno(node.location.start);
  }

  private static int lineno(SourcePosition location) {
    // location lines start at zero, our AST starts at 1.
    return location.line + 1;
  }

  private static int charno(SourcePosition location) {
    return location.column;
  }

  private void setSourceInfo(Node node, Node ref) {
    node.setLineno(ref.getLineno());
    node.setCharno(ref.getCharno());
    maybeSetLengthFrom(node, ref);
  }

  private void setSourceInfo(Node irNode, ParseTree node) {
    if (irNode.getLineno() == -1) {
      setSourceInfo(irNode, node.location.start, node.location.end);
    }
  }

  private void setSourceInfo(
      Node irNode, com.google.javascript.jscomp.parsing.parser.Token token) {
    setSourceInfo(irNode, token.location.start, token.location.end);
  }

  private void setSourceInfo(
      Node node, SourcePosition start, SourcePosition end) {
    if (node.getLineno() == -1) {
      // If we didn't already set the line, then set it now. This avoids
      // cases like ParenthesizedExpression where we just return a previous
      // node, but don't want the new node to get its parent's line number.
      int lineno = lineno(start);
      node.setLineno(lineno);
      int charno = charno(start);
      node.setCharno(charno);
      maybeSetLength(node, start, end);
    }
  }

  /**
   * Creates a JsDocInfoParser and parses the JsDoc string.
   *
   * Used both for handling individual JSDoc comments and for handling
   * file-level JSDoc comments (@fileoverview and @license).
   *
   * @param node The JsDoc Comment node to parse.
   * @return A JsDocInfoParser. Will contain either fileoverview JsDoc, or
   *     normal JsDoc, or no JsDoc (if the method parses to the wrong level).
   */
  private JsDocInfoParser createJsDocInfoParser(Comment node) {
    String comment = node.value;
    int lineno = lineno(node.location.start);
    int charno = charno(node.location.start);
    int position = node.location.start.offset;

    // The JsDocInfoParser expects the comment without the initial '/**'.
    int numOpeningChars = 3;
    JsDocInfoParser jsdocParser =
      new JsDocInfoParser(
          new JsDocTokenStream(comment.substring(numOpeningChars),
                               lineno,
                               charno + numOpeningChars),
          comment,
          position,
          null,
          sourceFile,
          config,
          errorReporter);
    jsdocParser.setFileLevelJsDocBuilder(fileLevelJsDocBuilder);
    jsdocParser.setFileOverviewJSDocInfo(fileOverviewInfo);
    jsdocParser.parse();
    return jsdocParser;
  }

  /**
   * Parses inline type info.
   */
  private JSDocInfo parseInlineTypeDoc(Comment node) {
    String comment = node.value;
    int lineno = lineno(node.location.start);
    int charno = charno(node.location.start);

    // The JsDocInfoParser expects the comment without the initial '/**'.
    int numOpeningChars = 3;
    JsDocInfoParser parser =
      new JsDocInfoParser(
          new JsDocTokenStream(comment.substring(numOpeningChars),
              lineno,
              charno + numOpeningChars),
          comment,
          node.location.start.offset,
          null,
          sourceFile,
          config,
          errorReporter);
    return parser.parseInlineTypeDoc();
  }

  // Set the length on the node if we're in IDE mode.
  private void maybeSetLength(
      Node node, SourcePosition start, SourcePosition end) {
    if (config.isIdeMode) {
      node.setLength(end.offset - start.offset);
    }
  }

  private void maybeSetLengthFrom(Node node, Node ref) {
    if (config.isIdeMode) {
      node.setLength(ref.getLength());
    }
  }

  private void maybeSetLength(Node node, int length) {
    if (config.isIdeMode) {
      node.setLength(length);
    }
  }

  private Node justTransform(ParseTree node) {
    return transformDispatcher.process(node);
  }

  private class TransformDispatcher extends NewTypeSafeDispatcher<Node> {

    /**
     * Transforms the given node and then sets its type to Token.STRING if it
     * was Token.NAME. If its type was already Token.STRING, then quotes it.
     * Used for properties, as the old AST uses String tokens, while the new one
     * uses Name tokens for unquoted strings. For example, in
     * var o = {'a' : 1, b: 2};
     * the string 'a' is quoted, while the name b is turned into a string, but
     * unquoted.
     */
    private Node processObjectLitKeyAsString(
        com.google.javascript.jscomp.parsing.parser.Token token) {
      Node ret;
      if (token == null) {
        return createMissingExpressionNode();
      } else if (token.type == TokenType.IDENTIFIER) {
        ret = processName(token.asIdentifier(), true);
      } else if (token.type == TokenType.NUMBER) {
        ret = transformNumberAsString(token.asLiteral());
        ret.putBooleanProp(Node.QUOTED_PROP, true);
      } else {
        ret = processString(token.asLiteral());
        ret.putBooleanProp(Node.QUOTED_PROP, true);
      }
      Preconditions.checkState(ret.isString());
      return ret;
    }

    @Override
    Node processComprehension(ComprehensionTree tree) {
      return unsupportedLanguageFeature(tree, "array/generator comprehensions");
    }

    @Override
    Node processComprehensionFor(ComprehensionForTree tree) {
      return unsupportedLanguageFeature(tree, "array/generator comprehensions");
    }

    @Override
    Node processComprehensionIf(ComprehensionIfTree tree) {
      return unsupportedLanguageFeature(tree, "array/generator comprehensions");
    }

    @Override
    Node processArrayLiteral(ArrayLiteralExpressionTree tree) {
      Node node = newNode(Token.ARRAYLIT);
      for (ParseTree child : tree.elements) {
        Node c = transform(child);
        node.addChildToBack(c);
      }
      return node;
    }

    @Override
    Node processArrayPattern(ArrayPatternTree tree) {
      maybeWarnEs6Feature(tree, "destructuring");

      Node node = newNode(Token.ARRAY_PATTERN);
      for (ParseTree child : tree.elements) {
        node.addChildToBack(transform(child));
      }
      return node;
    }

    @Override
    Node processObjectPattern(ObjectPatternTree tree) {
      maybeWarnEs6Feature(tree, "destructuring");

      Node node = newNode(Token.OBJECT_PATTERN);
      for (ParseTree child : tree.fields) {
        node.addChildToBack(transform(child));
      }
      return node;
    }

    @Override
    Node processAssignmentRestElement(AssignmentRestElementTree tree) {
      return newStringNode(Token.REST, tree.identifier.value);
    }

    @Override
    Node processAstRoot(ProgramTree rootNode) {
      Node node = newNode(Token.SCRIPT);
      for (ParseTree child : rootNode.sourceElements) {
        node.addChildToBack(transform(child));
      }
      parseDirectives(node);
      return node;
    }

    /**
     * Parse the directives, encode them in the AST, and remove their nodes.
     *
     * For information on ES5 directives, see section 14.1 of
     * ECMA-262, Edition 5.
     *
     * It would be nice if Rhino would eventually take care of this for
     * us, but right now their directive-processing is a one-off.
     */
    private void parseDirectives(Node node) {
      // Remove all the directives, and encode them in the AST.
      Set<String> directives = null;
      while (isDirective(node.getFirstChild())) {
        String directive = node.removeFirstChild().getFirstChild().getString();
        if (directives == null) {
          directives = Sets.newHashSet(directive);
        } else {
          directives.add(directive);
        }
      }

      if (directives != null) {
        node.setDirectives(directives);
      }
    }

    private boolean isDirective(Node n) {
      if (n == null) {
        return false;
      }
      int nType = n.getType();
      return nType == Token.EXPR_RESULT &&
          n.getFirstChild().isString() &&
          ALLOWED_DIRECTIVES.contains(n.getFirstChild().getString());
    }

    @Override
    Node processBlock(BlockTree blockNode) {
      Node node = newNode(Token.BLOCK);
      for (ParseTree child : blockNode.statements) {
        node.addChildToBack(transform(child));
      }
      return node;
    }

    @Override
    Node processBreakStatement(BreakStatementTree statementNode) {
      Node node = newNode(Token.BREAK);
      if (statementNode.getLabel() != null) {
        Node labelName = transformLabelName(statementNode.name);
        node.addChildToBack(labelName);
      }
      return node;
    }

    Node transformLabelName(IdentifierToken token) {
      Node label =  newStringNode(Token.LABEL_NAME, token.value);
      setSourceInfo(label, token);
      return label;
    }

    @Override
    Node processConditionalExpression(ConditionalExpressionTree exprNode) {
      return newNode(
          Token.HOOK,
          transform(exprNode.condition),
          transform(exprNode.left),
          transform(exprNode.right));
    }

    @Override
    Node processContinueStatement(ContinueStatementTree statementNode) {
      Node node = newNode(Token.CONTINUE);
      if (statementNode.getLabel() != null) {
        Node labelName = transformLabelName(statementNode.name);
        node.addChildToBack(labelName);
      }
      return node;
    }

    @Override
    Node processDoLoop(DoWhileStatementTree loopNode) {
      return newNode(
          Token.DO,
          transformBlock(loopNode.body),
          transform(loopNode.condition));
    }

    @Override
    Node processElementGet(MemberLookupExpressionTree getNode) {
      return newNode(
          Token.GETELEM,
          transform(getNode.operand),
          transform(getNode.memberExpression));
    }

    @Override
    Node processEmptyStatement(EmptyStatementTree exprNode) {
      return newNode(Token.EMPTY);
    }

    @Override
    Node processExpressionStatement(ExpressionStatementTree statementNode) {
      Node node = newNode(Token.EXPR_RESULT);
      node.addChildToBack(transform(statementNode.expression));
      return node;
    }

    @Override
    Node processForInLoop(ForInStatementTree loopNode) {
      Node initializer = transform(loopNode.initializer);
      ImmutableSet<Integer> invalidInitializers =
          ImmutableSet.of(Token.ARRAYLIT, Token.OBJECTLIT);
      if (invalidInitializers.contains(initializer.getType())) {
        errorReporter.error("Invalid LHS for a for-in loop", sourceName,
            lineno(loopNode.initializer), charno(loopNode.initializer));
      }
      return newNode(
          Token.FOR,
          initializer,
          transform(loopNode.collection),
          transformBlock(loopNode.body));
    }

    @Override
    Node processForOf(ForOfStatementTree loopNode) {
      Node initializer = transform(loopNode.initializer);
      ImmutableSet<Integer> invalidInitializers =
          ImmutableSet.of(Token.ARRAYLIT, Token.OBJECTLIT);
      if (invalidInitializers.contains(initializer.getType())) {
        errorReporter.error("Invalid LHS for a for-of loop", sourceName,
            lineno(loopNode.initializer), charno(loopNode.initializer));
      }
      return newNode(
          Token.FOR_OF,
          initializer,
          transform(loopNode.collection),
          transformBlock(loopNode.body));
    }

    @Override
    Node processForLoop(ForStatementTree loopNode) {
      Node node = newNode(
          Token.FOR,
          transformOrEmpty(loopNode.initializer, loopNode),
          transformOrEmpty(loopNode.condition, loopNode),
          transformOrEmpty(loopNode.increment, loopNode));
      node.addChildToBack(transformBlock(loopNode.body));
      return node;
    }

    Node transformOrEmpty(ParseTree tree, ParseTree parent) {
      if (tree == null) {
        Node n = newNode(Token.EMPTY);
        setSourceInfo(n, parent);
        return n;
      }
      return transform(tree);
    }

    Node transformOrEmpty(IdentifierToken token, ParseTree parent) {
      if (token == null) {
        Node n = newNode(Token.EMPTY);
        setSourceInfo(n, parent);
        return n;
      }
      return processName(token);
    }

    @Override
    Node processFunctionCall(CallExpressionTree callNode) {
      Node node = newNode(Token.CALL,
                           transform(callNode.operand));
      for (ParseTree child : callNode.arguments.arguments) {
        node.addChildToBack(transform(child));
      }
      return node;
    }

    @Override
    Node processFunction(FunctionDeclarationTree functionTree) {
      boolean isDeclaration = (functionTree.kind == FunctionDeclarationTree.Kind.DECLARATION);
      boolean isMember = (functionTree.kind == FunctionDeclarationTree.Kind.MEMBER);
      boolean isArrow = (functionTree.kind == FunctionDeclarationTree.Kind.ARROW);
      boolean isGenerator = functionTree.isGenerator;

      if (!isEs6Mode()) {
        if (isGenerator) {
          maybeWarnEs6Feature(functionTree, "generators");
        }

        if (isMember) {
          maybeWarnEs6Feature(functionTree, "member declarations");
        }

        if (isArrow) {
          maybeWarnEs6Feature(functionTree, "short function syntax");
        }
      }

      IdentifierToken name = functionTree.name;
      Node newName;
      if (name != null) {
        newName = processNameWithInlineJSDoc(name);
      } else {
        if (isDeclaration || isMember) {
          errorReporter.error(
            "unnamed function statement",
            sourceName,
            lineno(functionTree), charno(functionTree));

          // Return the bare minimum to put the AST in a valid state.
          newName = createMissingNameNode();
        } else {
          newName = newStringNode(Token.NAME, "");
        }

        // Old Rhino tagged the empty name node with the line number of the
        // declaration.
        newName.setLineno(lineno(functionTree));
        newName.setCharno(charno(functionTree));
        maybeSetLength(newName, 0);
      }

      Node node = newNode(Token.FUNCTION);
      if (!isMember) {
        node.addChildToBack(newName);
      } else {
        Node emptyName = newStringNode(Token.NAME, "");
        emptyName.setLineno(lineno(functionTree));
        emptyName.setCharno(charno(functionTree));
        maybeSetLength(emptyName, 0);
        node.addChildToBack(emptyName);
      }
      node.addChildToBack(transform(functionTree.formalParameterList));

      if (functionTree.returnType != null) {
        recordJsDoc(functionTree.returnType.location, node.getJSDocInfo());
        JSTypeExpression returnType = convertTypeTree(functionTree.returnType);
        node.setJsTypeExpression(returnType);
      }

      Node bodyNode = transform(functionTree.functionBody);
      if (!isArrow && !bodyNode.isBlock()) {
        // When in ideMode the parser tries to parse some constructs the
        // compiler doesn't support, repair it here.
        Preconditions.checkState(config.isIdeMode);
        bodyNode = IR.block();
      }
      parseDirectives(bodyNode);
      node.addChildToBack(bodyNode);

      node.setIsGeneratorFunction(isGenerator);
      node.setIsArrowFunction(isArrow);

      Node result;

      if (functionTree.kind == FunctionDeclarationTree.Kind.MEMBER) {
        setSourceInfo(node, functionTree);
        Node member = newStringNode(Token.MEMBER_DEF, name.value);
        member.addChildToBack(node);
        member.setStaticMember(functionTree.isStatic);
        result = member;
      } else {
        result = node;
      }

      return result;
    }

    @Override
    Node processFormalParameterList(FormalParameterListTree tree) {
      Node params = newNode(Token.PARAM_LIST);
      for (ParseTree param : tree.parameters) {
        Node paramNode = transformNodeWithInlineJsDoc(param, false);
        // Children must be simple names, default parameters, rest
        // parameters, or destructuring patterns.
        Preconditions.checkState(paramNode.isName() || paramNode.isRest()
            || paramNode.isArrayPattern() || paramNode.isObjectPattern()
            || paramNode.isDefaultValue());
        params.addChildToBack(paramNode);
      }
      return params;
    }

    @Override
    Node processDefaultParameter(DefaultParameterTree tree) {
      maybeWarnEs6Feature(tree, "default parameters");
      return newNode(Token.DEFAULT_VALUE,
          transform(tree.lhs), transform(tree.defaultValue));
    }

    @Override
    Node processRestParameter(RestParameterTree tree) {
      maybeWarnEs6Feature(tree, "rest parameters");

      return newStringNode(Token.REST, tree.identifier.value);
    }

    @Override
    Node processSpreadExpression(SpreadExpressionTree tree) {
      maybeWarnEs6Feature(tree, "spread expression");

      return newNode(Token.SPREAD, transform(tree.expression));
    }

    @Override
    Node processIfStatement(IfStatementTree statementNode) {
      Node node = newNode(Token.IF);
      node.addChildToBack(transform(statementNode.condition));
      node.addChildToBack(transformBlock(statementNode.ifClause));
      if (statementNode.elseClause != null) {
        node.addChildToBack(transformBlock(statementNode.elseClause));
      }
      return node;
    }

    @Override
    Node processBinaryExpression(BinaryOperatorTree exprNode) {
      return newNode(
          transformBinaryTokenType(exprNode.operator.type),
          transform(exprNode.left),
          transform(exprNode.right));
    }

    @Override
    Node processDebuggerStatement(DebuggerStatementTree node) {
      return newNode(Token.DEBUGGER);
    }

    @Override
    Node processThisExpression(ThisExpressionTree node) {
      return newNode(Token.THIS);
    }

    @Override
    Node processLabeledStatement(LabelledStatementTree labelTree) {
      return newNode(Token.LABEL,
          transformLabelName(labelTree.name),
          transform(labelTree.statement));
    }

    @Override
    Node processName(IdentifierExpressionTree nameNode) {
      return processName(nameNode, false);
    }

    Node processName(IdentifierExpressionTree nameNode, boolean asString) {
      return processName(nameNode.identifierToken, asString);
    }

    Node processName(IdentifierToken identifierToken) {
      return processName(identifierToken, false);
    }

    Node processName(IdentifierToken identifierToken, boolean asString) {
      Node node;
      if (asString) {
        node = newStringNode(Token.STRING, identifierToken.value);
      } else {
        JSDocInfo info = handleJsDoc(identifierToken);
        if (isReservedKeyword(identifierToken.toString())) {
          errorReporter.error(
            "identifier is a reserved word",
            sourceName,
            lineno(identifierToken.location.start),
            charno(identifierToken.location.start));
        }
        node = newStringNode(Token.NAME, identifierToken.value);
        if (info != null) {
          attachJSDoc(info, node);
        }
      }
      setSourceInfo(node, identifierToken);
      return node;
    }

    Node processString(LiteralToken token) {
      Preconditions.checkArgument(token.type == TokenType.STRING);
      Node node = newStringNode(Token.STRING, normalizeString(token, false));
      setSourceInfo(node, token);
      return node;
    }

    Node processTemplateLiteralToken(LiteralToken token) {
      Preconditions.checkArgument(
          token.type == TokenType.NO_SUBSTITUTION_TEMPLATE
          || token.type == TokenType.TEMPLATE_HEAD
          || token.type == TokenType.TEMPLATE_MIDDLE
          || token.type == TokenType.TEMPLATE_TAIL);
      Node node = newStringNode(normalizeString(token, true));
      node.putProp(Node.RAW_STRING_VALUE, token.value);
      setSourceInfo(node, token);
      return node;
    }

    Node processNameWithInlineJSDoc(IdentifierToken identifierToken) {
      JSDocInfo info = handleInlineJsDoc(identifierToken, true);
      if (isReservedKeyword(identifierToken.toString())) {
        errorReporter.error(
          "identifier is a reserved word",
          sourceName,
          lineno(identifierToken.location.start),
          charno(identifierToken.location.start));
      }
      Node node = newStringNode(Token.NAME, identifierToken.toString());
      if (info != null) {
        attachJSDoc(info, node);
      }
      setSourceInfo(node, identifierToken);
      return node;
    }

    private boolean isAllowedProp(String identifier) {
      if (config.languageMode == LanguageMode.ECMASCRIPT3) {
        return !TokenStream.isKeyword(identifier);
      }
      return true;
    }

    private boolean isReservedKeyword(String identifier) {
      if (config.languageMode == LanguageMode.ECMASCRIPT3) {
        return TokenStream.isKeyword(identifier);
      }
      return reservedKeywords != null && reservedKeywords.contains(identifier);
    }

    @Override
    Node processNewExpression(NewExpressionTree exprNode) {
      Node node = newNode(
          Token.NEW,
          transform(exprNode.operand));
      if (exprNode.arguments != null) {
        for (ParseTree arg : exprNode.arguments.arguments) {
          node.addChildToBack(transform(arg));
        }
      }
      return node;
    }

    @Override
    Node processNumberLiteral(LiteralExpressionTree literalNode) {
      double value = normalizeNumber(literalNode.literalToken.asLiteral());
      return newNumberNode(value);
    }

    @Override
    Node processObjectLiteral(ObjectLiteralExpressionTree objTree) {
      Node node = newNode(Token.OBJECTLIT);
      boolean maybeWarn = false;
      for (ParseTree el : objTree.propertyNameAndValues) {
        if (config.languageMode == LanguageMode.ECMASCRIPT3) {
          if (el.type == ParseTreeType.GET_ACCESSOR) {
            reportGetter(el);
            continue;
          } else if (el.type == ParseTreeType.SET_ACCESSOR) {
            reportSetter(el);
            continue;
          }
        }

        Node key = transform(el);
        if (!key.isComputedProp()
            && !key.isQuotedString()
            && !currentFileIsExterns
            && !isAllowedProp(key.getString())) {
          errorReporter.warning(INVALID_ES3_PROP_NAME, sourceName,
              key.getLineno(), key.getCharno());
        }
        if (key.getFirstChild() == null) {
          maybeWarn = true;
        }

        node.addChildToBack(key);
      }
      if (maybeWarn) {
        maybeWarnEs6Feature(objTree, "extended object literals");
      }
      return node;
    }

    @Override
    Node processComputedPropertyDefinition(ComputedPropertyDefinitionTree tree) {
      maybeWarnEs6Feature(tree, "computed property");

      return newNode(Token.COMPUTED_PROP,
          transform(tree.property), transform(tree.value));
    }

    @Override
    Node processComputedPropertyMethod(ComputedPropertyMethodTree tree) {
      maybeWarnEs6Feature(tree, "computed property");

      Node n = newNode(Token.COMPUTED_PROP,
          transform(tree.property), transform(tree.method));
      n.putBooleanProp(Node.COMPUTED_PROP_METHOD, true);
      if (tree.method.asFunctionDeclaration().isStatic) {
        n.setStaticMember(true);
      }
      return n;
    }

    @Override
    Node processComputedPropertyGetter(ComputedPropertyGetterTree tree) {
      maybeWarnEs6Feature(tree, "computed property");

      Node key = transform(tree.property);
      Node body = transform(tree.body);
      Node function = IR.function(IR.name(""), IR.paramList(), body);
      function.useSourceInfoIfMissingFromForTree(body);
      Node n = newNode(Token.COMPUTED_PROP, key, function);
      n.putBooleanProp(Node.COMPUTED_PROP_GETTER, true);
      return n;
    }

    @Override
    Node processComputedPropertySetter(ComputedPropertySetterTree tree) {
      maybeWarnEs6Feature(tree, "computed property");

      Node key = transform(tree.property);
      Node body = transform(tree.body);
      Node paramList = IR.paramList(safeProcessName(tree.parameter));
      Node function = IR.function(IR.name(""), paramList, body);
      function.useSourceInfoIfMissingFromForTree(body);
      Node n = newNode(Token.COMPUTED_PROP, key, function);
      n.putBooleanProp(Node.COMPUTED_PROP_SETTER, true);
      return n;
    }

    @Override
    Node processGetAccessor(GetAccessorTree tree) {
      Node key = processObjectLitKeyAsString(tree.propertyName);
      key.setType(Token.GETTER_DEF);
      Node body = transform(tree.body);
      Node dummyName = IR.name("");
      setSourceInfo(dummyName, tree.body);
      Node paramList = IR.paramList();
      setSourceInfo(paramList, tree.body);
      Node value = IR.function(dummyName, paramList, body);
      setSourceInfo(value, tree.body);
      key.addChildToFront(value);
      key.setStaticMember(tree.isStatic);
      return key;
    }

    @Override
    Node processSetAccessor(SetAccessorTree tree) {
      Node key = processObjectLitKeyAsString(tree.propertyName);
      key.setType(Token.SETTER_DEF);
      Node body = transform(tree.body);
      Node dummyName = IR.name("");
      setSourceInfo(dummyName, tree.propertyName);
      Node paramList = IR.paramList(
          safeProcessName(tree.parameter));
      setSourceInfo(paramList, tree.parameter);
      Node value = IR.function(dummyName, paramList, body);
      setSourceInfo(value, tree.body);
      key.addChildToFront(value);
      key.setStaticMember(tree.isStatic);
      return key;
    }

    @Override
    Node processPropertyNameAssignment(PropertyNameAssignmentTree tree) {
      Node key = processObjectLitKeyAsString(tree.name);
      key.setType(Token.STRING_KEY);
      if (tree.value != null) {
        key.addChildToFront(transform(tree.value));
      }
      return key;
    }

    private Node safeProcessName(IdentifierToken identifierToken) {
      if (identifierToken == null) {
        return createMissingExpressionNode();
      } else {
        return processName(identifierToken);
      }
    }

    @Override
    Node processParenthesizedExpression(ParenExpressionTree exprNode) {
      return transform(exprNode.expression);
    }

    @Override
    Node processPropertyGet(MemberExpressionTree getNode) {
      Node leftChild = transform(getNode.operand);
      IdentifierToken nodeProp = getNode.memberName;
      Node rightChild = processObjectLitKeyAsString(nodeProp);
      if (!rightChild.isQuotedString()
          && !currentFileIsExterns
          && !isAllowedProp(
            rightChild.getString())) {
        errorReporter.warning(INVALID_ES3_PROP_NAME, sourceName,
            rightChild.getLineno(), rightChild.getCharno());
      }
      return newNode(Token.GETPROP, leftChild, rightChild);
    }

    @Override
    Node processRegExpLiteral(LiteralExpressionTree literalTree) {
      LiteralToken token = literalTree.literalToken.asLiteral();
      Node literalStringNode = newStringNode(normalizeRegex(token));
      // TODO(johnlenz): fix the source location.
      setSourceInfo(literalStringNode, token);
      Node node = newNode(Token.REGEXP, literalStringNode);

      String rawRegex = token.value;
      int lastSlash = rawRegex.lastIndexOf('/');
      String flags = "";
      if (lastSlash < rawRegex.length()) {
        flags = rawRegex.substring(lastSlash + 1);
      }
      validateRegExpFlags(literalTree, flags);

      if (!flags.isEmpty()) {
        Node flagsNode = newStringNode(flags);
        // TODO(johnlenz): fix the source location.
        setSourceInfo(flagsNode, token);
        node.addChildToBack(flagsNode);
      }
      return node;
    }

    private void validateRegExpFlags(LiteralExpressionTree tree, String flags) {
      for (char flag : Lists.charactersOf(flags)) {
        switch (flag) {
          case 'g': case 'i': case 'm':
            break;
          case 'u': case 'y':
            maybeWarnEs6Feature(tree, "new RegExp flag '" + flag + "'");
            break;
          default:
            errorReporter.error(
                "Invalid RegExp flag '" + flag + "'",
                sourceName,
                lineno(tree), charno(tree));
        }
      }
    }

    @Override
    Node processReturnStatement(ReturnStatementTree statementNode) {
      Node node = newNode(Token.RETURN);
      if (statementNode.expression != null) {
        node.addChildToBack(transform(statementNode.expression));
      }
      return node;
    }

    @Override
    Node processStringLiteral(LiteralExpressionTree literalTree) {
      LiteralToken token = literalTree.literalToken.asLiteral();

      Node n = processString(token);
      String value = n.getString();
      if (value.indexOf('\u000B') != -1) {
        // NOTE(nicksantos): In JavaScript, there are 3 ways to
        // represent a vertical tab: \v, \x0B, \u000B.
        // The \v notation was added later, and is not understood
        // on IE. So we need to preserve it as-is. This is really
        // obnoxious, because we do not have a good way to represent
        // how the original string was encoded without making the
        // representation of strings much more complicated.
        //
        // To handle this, we look at the original source test, and
        // mark the string as \v-encoded or not. If a string is
        // \v encoded, then all the vertical tabs in that string
        // will be encoded with a \v.
        int start = token.location.start.offset;
        int end = token.location.end.offset;
        if (start < sourceString.length() &&
            (sourceString.substring(
                start, Math.min(sourceString.length(), end)).contains("\\v"))) {
          n.putBooleanProp(Node.SLASH_V, true);
        }
      }
      return n;
    }

    @Override
    Node processTemplateLiteral(TemplateLiteralExpressionTree tree) {
      maybeWarnEs6Feature(tree, "template literals");
      Node node = tree.operand == null
          ? newNode(Token.TEMPLATELIT)
          : newNode(Token.TEMPLATELIT, transform(tree.operand));
      for (ParseTree child : tree.elements) {
        node.addChildToBack(transform(child));
      }
      return node;
    }

    @Override
    Node processTemplateLiteralPortion(TemplateLiteralPortionTree tree) {
      return processTemplateLiteralToken(tree.value.asLiteral());
    }

    @Override
    Node processTemplateSubstitution(TemplateSubstitutionTree tree) {
      return newNode(Token.TEMPLATELIT_SUB, transform(tree.expression));
    }

    @Override
    Node processSwitchCase(CaseClauseTree caseNode) {
      ParseTree expr = caseNode.expression;
      Node node = newNode(Token.CASE, transform(expr));
      Node block = newNode(Token.BLOCK);
      block.putBooleanProp(Node.SYNTHETIC_BLOCK_PROP, true);
      setSourceInfo(block, caseNode);
      if (caseNode.statements != null) {
        for (ParseTree child : caseNode.statements) {
          block.addChildToBack(transform(child));
        }
      }
      node.addChildToBack(block);
      return node;
    }

    @Override
    Node processSwitchDefault(DefaultClauseTree caseNode) {
      Node node = newNode(Token.DEFAULT_CASE);
      Node block = newNode(Token.BLOCK);
      block.putBooleanProp(Node.SYNTHETIC_BLOCK_PROP, true);
      setSourceInfo(block, caseNode);
      if (caseNode.statements != null) {
        for (ParseTree child : caseNode.statements) {
          block.addChildToBack(transform(child));
        }
      }
      node.addChildToBack(block);
      return node;
    }

    @Override
    Node processSwitchStatement(SwitchStatementTree statementNode) {
      Node node = newNode(Token.SWITCH,
          transform(statementNode.expression));
      for (ParseTree child : statementNode.caseClauses) {
        node.addChildToBack(transform(child));
      }
      return node;
    }

    @Override
    Node processThrowStatement(ThrowStatementTree statementNode) {
      return newNode(Token.THROW,
          transform(statementNode.value));
    }

    @Override
    Node processTryStatement(TryStatementTree statementNode) {
      Node node = newNode(Token.TRY,
          transformBlock(statementNode.body));
      Node block = newNode(Token.BLOCK);
      boolean lineSet = false;

      ParseTree cc = statementNode.catchBlock;
      if (cc != null) {
        // Mark the enclosing block at the same line as the first catch
        // clause.
        setSourceInfo(block, cc);
        lineSet = true;
        block.addChildToBack(transform(cc));
      }

      node.addChildToBack(block);

      ParseTree finallyBlock = statementNode.finallyBlock;
      if (finallyBlock != null) {
        node.addChildToBack(transformBlock(finallyBlock));
      }

      // If we didn't set the line on the catch clause, then
      // we've got an empty catch clause.  Set its line to be the same
      // as the finally block (to match Old Rhino's behavior.)
      if (!lineSet && (finallyBlock != null)) {
        setSourceInfo(block, finallyBlock);
      }

      return node;
    }

    @Override
    Node processCatchClause(CatchTree clauseNode) {
      return newNode(Token.CATCH,
          transform(clauseNode.exception),
          transformBlock(clauseNode.catchBody));
    }

    @Override
    Node processFinally(FinallyTree finallyNode) {
      return transformBlock(finallyNode.block);
    }

    @Override
    Node processUnaryExpression(UnaryExpressionTree exprNode) {
      int type = transformUnaryTokenType(exprNode.operator.type);
      Node operand = transform(exprNode.operand);
      if (type == Token.NEG && operand.isNumber()) {
        operand.setDouble(-operand.getDouble());
        return operand;
      } else {
        if (type == Token.DELPROP &&
            !(operand.isGetProp() ||
              operand.isGetElem() ||
              operand.isName())) {
          String msg =
              "Invalid delete operand. Only properties can be deleted.";
          errorReporter.error(
              msg,
              sourceName,
              operand.getLineno(), 0);
        }

        return newNode(type, operand);
      }
    }

    @Override
    Node processPostfixExpression(PostfixExpressionTree exprNode) {
      int type = transformPostfixTokenType(exprNode.operator.type);
      Node node = newNode(type, transform(exprNode.operand));
      node.putBooleanProp(Node.INCRDECR_PROP, true);
      return node;
    }

    @Override
    Node processVariableStatement(VariableStatementTree stmt) {
      // skip the special handling so the doc is attached in the right place.
      return justTransform(stmt.declarations);
    }

    @Override
    Node processVariableDeclarationList(VariableDeclarationListTree decl) {
      int declType;
      switch (decl.declarationType) {
        case CONST:
          if (!config.acceptConstKeyword) {
            maybeWarnEs6Feature(decl, "const declarations");
          }

          if (isEs6Mode()) {
            declType = Token.CONST;
          } else {
            // Code uses the 'const' keyword which is non-standard in ES5 and
            // below. Just treat it as though it was a 'var'.
            // TODO(tbreisacher): Treat this node as though it had an @const
            // annotation.
            declType = Token.VAR;
          }
          break;
        case LET:
          maybeWarnEs6Feature(decl, "let declarations");
          declType = Token.LET;
          break;
        case VAR:
          declType = Token.VAR;
          break;
        default:
          throw new IllegalStateException();
      }

      Node node = newNode(declType);
      for (VariableDeclarationTree child : decl.declarations) {
        node.addChildToBack(
            transformNodeWithInlineJsDoc(child, true));
      }
      return node;
    }

    @Override
    Node processVariableDeclaration(VariableDeclarationTree decl) {
      Node node = transformNodeWithInlineJsDoc(decl.lvalue, true);
      if (decl.initializer != null) {
        Node initializer = transform(decl.initializer);
        node.addChildToBack(initializer);
      }
      maybeProcessType(node, decl.declaredType);
      return node;
    }

    @Override
    Node processWhileLoop(WhileStatementTree stmt) {
      return newNode(
          Token.WHILE,
          transform(stmt.condition),
          transformBlock(stmt.body));
    }

    @Override
    Node processWithStatement(WithStatementTree stmt) {
      return newNode(
          Token.WITH,
          transform(stmt.expression),
          transformBlock(stmt.body));
    }

    @Override
    Node processMissingExpression(MissingPrimaryExpressionTree tree) {
      // This will already have been reported as an error by the parser.
      // Try to create something valid that ide mode might be able to
      // continue with.
      return createMissingExpressionNode();
    }

    private Node createMissingNameNode() {
      return newStringNode(Token.NAME, "__missing_name__");
    }

    private Node createMissingExpressionNode() {
      return newStringNode(Token.NAME, "__missing_expression__");
    }

    @Override
    Node processIllegalToken(ParseTree node) {
      errorReporter.error(
          "Unsupported syntax: " + node.type, sourceName, lineno(node), 0);
      return newNode(Token.EMPTY);
    }

    void reportGetter(ParseTree node) {
      errorReporter.error(
          GETTER_ERROR_MESSAGE,
          sourceName,
          lineno(node), 0);
    }

    void reportSetter(ParseTree node) {
      errorReporter.error(
          SETTER_ERROR_MESSAGE,
          sourceName,
          lineno(node), 0);
    }

    @Override
    Node processBooleanLiteral(LiteralExpressionTree literal) {
      return newNode(transformBooleanTokenType(
          literal.literalToken.type));
    }

    @Override
    Node processNullLiteral(LiteralExpressionTree literal) {
      return newNode(Token.NULL);
    }

    @Override
    Node processNull(NullTree literal) {
      // NOTE: This is not a NULL literal but a placeholder node such as in
      // an array with "holes".
      return newNode(Token.EMPTY);
    }

    @Override
    Node processCommaExpression(CommaExpressionTree tree) {
      Node root = newNode(Token.COMMA);
      SourcePosition start = tree.expressions.get(0).location.start;
      SourcePosition end = tree.expressions.get(1).location.end;
      setSourceInfo(root, start, end);
      for (ParseTree expr : tree.expressions) {
        int count = root.getChildCount();
        if (count < 2) {
          root.addChildrenToBack(transform(expr));
        } else {
          end = expr.location.end;
          root = newNode(Token.COMMA, root, transform(expr));
          setSourceInfo(root, start, end);
        }
      }
      return root;
    }

    @Override
    Node processClassDeclaration(ClassDeclarationTree tree) {
      maybeWarnEs6Feature(tree, "class");

      Node name = transformOrEmpty(tree.name, tree);
      Node superClass = transformOrEmpty(tree.superClass, tree);

      Node body = newNode(Token.CLASS_MEMBERS);
      setSourceInfo(body, tree);
      for (ParseTree child : tree.elements) {
        body.addChildToBack(transform(child));
      }

      return newNode(Token.CLASS, name, superClass, body);
    }

    @Override
    Node processSuper(SuperExpressionTree tree) {
      maybeWarnEs6Feature(tree, "super");
      return newNode(Token.SUPER);
    }

    @Override
    Node processYield(YieldExpressionTree tree) {
      Node yield = new Node(Token.YIELD);
      if (tree.expression != null) {
        yield.addChildToBack(transform(tree.expression));
      }
      yield.setYieldFor(tree.isYieldFor);
      return yield;
    }

    @Override
    Node processExportDecl(ExportDeclarationTree tree) {
      maybeWarnEs6Feature(tree, "modules");
      Node decls = null;
      if (tree.isExportAll) {
        Preconditions.checkState(
            tree.declaration == null &&
            tree.exportSpecifierList == null);
      } else if (tree.declaration != null) {
        Preconditions.checkState(tree.exportSpecifierList == null);
        decls = transform(tree.declaration);
      } else {
        decls = transformList(Token.EXPORT_SPECS, tree.exportSpecifierList);
      }
      if (decls == null) {
        decls = newNode(Token.EMPTY);
      }
      setSourceInfo(decls, tree);
      Node export = newNode(Token.EXPORT, decls);
      if (tree.from != null) {
        Node from = processString(tree.from);
        export.addChildToBack(from);
      }

      export.putBooleanProp(Node.EXPORT_ALL_FROM, tree.isExportAll);
      export.putBooleanProp(Node.EXPORT_DEFAULT, tree.isDefault);
      return export;
    }

    @Override
    Node processExportSpec(ExportSpecifierTree tree) {
      Node exportSpec = newNode(Token.EXPORT_SPEC,
          processName(tree.importedName));
      if (tree.destinationName != null) {
        exportSpec.addChildToBack(processName(tree.destinationName));
      }
      return exportSpec;
    }

    @Override
    Node processImportDecl(ImportDeclarationTree tree) {
      maybeWarnEs6Feature(tree, "modules");

      Node firstChild = transformOrEmpty(tree.defaultBindingIdentifier, tree);
      Node secondChild = (tree.nameSpaceImportIdentifier != null)
          ? newStringNode(Token.IMPORT_STAR, tree.nameSpaceImportIdentifier.value)
          : transformListOrEmpty(Token.IMPORT_SPECS, tree.importSpecifierList);
      Node thirdChild = processString(tree.moduleSpecifier);

      return newNode(Token.IMPORT, firstChild, secondChild, thirdChild);
    }

    @Override
    Node processImportSpec(ImportSpecifierTree tree) {
      Node importSpec = newNode(Token.IMPORT_SPEC,
          processName(tree.importedName));
      if (tree.destinationName != null) {
        importSpec.addChildToBack(processName(tree.destinationName));
      }
      return importSpec;
    }

    @Override
    Node processModuleImport(ModuleImportTree tree) {
      maybeWarnEs6Feature(tree, "modules");
      Node module = newNode(Token.MODULE,
          processName(tree.name),
          processString(tree.from));
      return module;
    }

    @Override
    Node processTypeName(TypeNameTree tree) {
      Node typeNode;
      if (tree.segments.size() == 1) {
        String typeName = tree.segments.get(0);
        switch (typeName) {
          case "any":
            typeNode = TypeDeclarationsIRFactory.anyType();
            break;
          case "number":
            typeNode = TypeDeclarationsIRFactory.numberType();
            break;
          case "boolean":
            typeNode = TypeDeclarationsIRFactory.booleanType();
            break;
          case "string":
            typeNode = TypeDeclarationsIRFactory.stringType();
            break;
          case "void":
            typeNode = TypeDeclarationsIRFactory.voidType();
            break;
          default:
            typeNode = TypeDeclarationsIRFactory.namedType(tree.segments);
            break;
        }
      } else {
        typeNode = TypeDeclarationsIRFactory.namedType(tree.segments);
      }
      typeNode.setCharno(charno(tree));
      typeNode.setLineno(lineno(tree));
      return typeNode;
    }

    @Override
    Node processTypedParameter(TypedParameterTree typeAnnotation) {
      maybeWarnTypeSyntax(typeAnnotation);
      Node param = process(typeAnnotation.param);
      maybeProcessType(param, typeAnnotation.typeAnnotation);
      return param;
    }

    private void maybeProcessType(Node typeTarget, ParseTree typeTree) {
      if (typeTree == null) {
        return;
      }
      recordJsDoc(typeTree.location, typeTarget.getJSDocInfo());
      JSTypeExpression typeExpression = convertTypeTree(typeTree);
      typeTarget.setJsTypeExpression(typeExpression);
    }

    private JSTypeExpression convertTypeTree(ParseTree typeTree) {
      maybeWarnTypeSyntax(typeTree);

<<<<<<< HEAD
      Node typeExpr = process(typeTree);
=======
      // TODO(martinprobst): More types.
      IdentifierExpressionTree typeName = typeTree.asIdentifierExpression();
      Node typeExpr = Node.newString(Token.NAME, typeName.identifierToken.value);
>>>>>>> f84b5d21
      return new JSTypeExpression(typeExpr, sourceName);
    }

    @Override
    Node processParameterizedType(ParameterizedTypeTree tree) {
      ImmutableList.Builder<TypeDeclarationNode> arguments = ImmutableList.builder();
      for (ParseTree arg : tree.typeArguments) {
        arguments.add((TypeDeclarationNode) process(arg));
      }
      TypeDeclarationNode typeName = (TypeDeclarationNode) process(tree.typeName);
      return TypeDeclarationsIRFactory.parameterizedType(typeName, arguments.build());
    }

    private Node transformList(
        int type, ImmutableList<ParseTree> list) {
      Node n = newNode(type);
      for (ParseTree tree : list) {
        n.addChildToBack(transform(tree));
      }
      return n;
    }

    private Node transformListOrEmpty(
        int type, ImmutableList<ParseTree> list) {
      if (list != null) {
        return transformList(type, list);
      } else {
        return newNode(Token.EMPTY);
      }
    }

    void maybeWarnEs6Feature(ParseTree node, String feature) {
      if (!isEs6Mode()) {
        errorReporter.warning(
            "this language feature is only supported in es6 mode: " + feature,
            sourceName,
            lineno(node), charno(node));
      }
    }

    void maybeWarnTypeSyntax(ParseTree node) {
      if (config.languageMode != LanguageMode.ECMASCRIPT6_TYPED) {
        errorReporter.warning(
            "type syntax is only supported in ES6 typed mode",
            sourceName,
            lineno(node), charno(node));
      }
      recordTypeSyntax(node.location);
    }

    @Override
    Node unsupportedLanguageFeature(ParseTree node, String feature) {
      errorReporter.error(
          "unsupported language feature: " + feature,
          sourceName,
          lineno(node), charno(node));
      return createMissingExpressionNode();
    }
  }

  private String normalizeRegex(LiteralToken token) {
    String value = token.value;
    int lastSlash = value.lastIndexOf('/');
    return value.substring(1, lastSlash);
  }


  private String normalizeString(LiteralToken token, boolean templateLiteral) {
    String value = token.value;
    if (templateLiteral) {
      // <CR><LF> and <CR> are normalized as <LF> for raw string value
      value = value.replaceAll("(?<!\\\\)\r(\n)?", "\n");
    }
    int start = templateLiteral ? 0 : 1; // skip the leading quote
    int cur = value.indexOf('\\');
    if (cur == -1) {
      // short circuit no escapes.
      return templateLiteral ? value : value.substring(1, value.length() - 1);
    }
    StringBuilder result = new StringBuilder();
    while (cur != -1) {
      if (cur - start > 0) {
        result.append(value, start, cur);
      }
      cur += 1; // skip the escape char.
      char c = value.charAt(cur);
      switch (c) {
        case '\'':
        case '"':
        case '\\':
          result.append(c);
          break;
        case 'b':
          result.append('\b');
          break;
        case 'f':
          result.append('\f');
          break;
        case 'n':
          result.append('\n');
          break;
        case 'r':
          result.append('\r');
          break;
        case 't':
          result.append('\t');
          break;
        case 'v':
          result.append('\u000B');
          break;
        case '\n':
          if (isEs5OrBetterMode()) {
            errorReporter.warning(STRING_CONTINUATION_WARNING,
                sourceName,
                lineno(token.location.start), charno(token.location.start));
          } else {
            errorReporter.error(STRING_CONTINUATION_ERROR,
                sourceName,
                lineno(token.location.start), charno(token.location.start));
          }
          // line continuation, skip the line break
          break;
        case '0': case '1': case '2': case '3': case '4': case '5': case '6': case '7':
          char next1 = value.charAt(cur + 1);

          if (inStrictContext()) {
            if (c == '0' && !isOctalDigit(next1)) {
              // No warning: "\0" followed by a character which is not an octal digit
              // is allowed in strict mode.
            } else {
              errorReporter.warning(OCTAL_STRING_LITERAL_WARNING,
                  sourceName,
                  lineno(token.location.start), charno(token.location.start));
            }
          }

          if (!isOctalDigit(next1)) {
            result.append((char) octaldigit(c));
          } else {
            char next2 = value.charAt(cur + 2);
            if (!isOctalDigit(next2)) {
              result.append((char) (8 * octaldigit(c) + octaldigit(next1)));
              cur += 1;
            } else {
              result.append((char)
                  (8 * 8 * octaldigit(c) + 8 * octaldigit(next1) + octaldigit(next2)));
              cur += 2;
            }
          }

          break;
        case 'x':
          result.append((char) (
              hexdigit(value.charAt(cur + 1)) * 0x10
              + hexdigit(value.charAt(cur + 2))));
          cur += 2;
          break;
        case 'u':
          int escapeEnd;
          String hexDigits;
          if (value.charAt(cur + 1) != '{') {
            // Simple escape with exactly four hex digits: \\uXXXX
            escapeEnd = cur + 5;
            hexDigits = value.substring(cur + 1, escapeEnd);
          } else {
            // Escape with braces can have any number of hex digits: \\u{XXXXXXX}
            escapeEnd = cur + 2;
            while (Character.digit(value.charAt(escapeEnd), 0x10) >= 0) {
              escapeEnd++;
            }
            hexDigits = value.substring(cur + 2, escapeEnd);
            escapeEnd++;
          }
          result.append(Character.toChars(Integer.parseInt(hexDigits, 0x10)));
          cur = escapeEnd - 1;
          break;
        default:
          // TODO(tbreisacher): Add a warning because the user probably
          // intended to type an escape sequence.
          result.append(c);
          break;
      }
      start = cur + 1;
      cur = value.indexOf('\\', start);
    }
    // skip the trailing quote.
    result.append(value, start, templateLiteral ? value.length() : value.length() - 1);

    return result.toString();
  }

  boolean isEs6Mode() {
    return config.languageMode == LanguageMode.ECMASCRIPT6
        || config.languageMode == LanguageMode.ECMASCRIPT6_STRICT
        || config.languageMode == LanguageMode.ECMASCRIPT6_TYPED;
  }

  boolean isEs5OrBetterMode() {
    return config.languageMode != LanguageMode.ECMASCRIPT3;
  }

  private boolean inStrictContext() {
    // TODO(johnlenz): in ECMASCRIPT5/6 is a "mixed" mode and we should track the context
    // that we are in, if we want to support it.
    return config.languageMode == LanguageMode.ECMASCRIPT5_STRICT
        || config.languageMode == LanguageMode.ECMASCRIPT6_STRICT
        || config.languageMode == LanguageMode.ECMASCRIPT6_TYPED;
  }

  double normalizeNumber(LiteralToken token) {
    String value = token.value;
    SourceRange location = token.location;
    int length = value.length();
    Preconditions.checkState(length > 0);
    Preconditions.checkState(value.charAt(0) != '-'
        && value.charAt(0) != '+');
    if (value.charAt(0) == '.') {
      return Double.valueOf('0' + value);
    } else if (value.charAt(0) == '0' && length > 1) {
      // TODO(johnlenz): accept octal numbers in es3 etc.
      switch (value.charAt(1)) {
        case '.':
        case 'e':
        case 'E':
          return Double.valueOf(value);
        case 'b':
        case 'B': {
          if (!isEs6Mode()) {
            errorReporter.warning(BINARY_NUMBER_LITERAL_WARNING,
                sourceName,
                lineno(token.location.start), charno(token.location.start));
          }
          double v = 0;
          int c = 1;
          while (++c < length) {
            v = (v * 2) + binarydigit(value.charAt(c));
          }
          return v;
        }
        case 'o':
        case 'O': {
          if (!isEs6Mode()) {
            errorReporter.warning(OCTAL_NUMBER_LITERAL_WARNING,
                sourceName,
                lineno(token.location.start), charno(token.location.start));
          }
          double v = 0;
          int c = 1;
          while (++c < length) {
            v = (v * 8) + octaldigit(value.charAt(c));
          }
          return v;
        }
        case 'x':
        case 'X': {
          double v = 0;
          int c = 1;
          while (++c < length) {
            v = (v * 0x10) + hexdigit(value.charAt(c));
          }
          return v;
        }
        case '0': case '1': case '2': case '3':
        case '4': case '5': case '6': case '7':
          errorReporter.warning(INVALID_ES5_STRICT_OCTAL, sourceName,
              lineno(location.start), charno(location.start));
          if (!inStrictContext()) {
            double v = 0;
            int c = 0;
            while (++c < length) {
              v = (v * 8) + octaldigit(value.charAt(c));
            }
            return v;
          } else {
            return Double.valueOf(value);
          }
        default:
          errorReporter.error(INVALID_NUMBER_LITERAL, sourceName,
              lineno(location.start), charno(location.start));
          return 0;
      }
    } else {
      return Double.valueOf(value);
    }
  }

  private static int binarydigit(char c) {
    if (c >= '0' && c <= '1') {
      return (c - '0');
    }
    throw new IllegalStateException("unexpected: " + c);
  }

  private static boolean isOctalDigit(char c) {
    return c >= '0' && c <= '7';
  }

  private static int octaldigit(char c) {
    if (isOctalDigit(c)) {
      return (c - '0');
    }
    throw new IllegalStateException("unexpected: " + c);
  }

  private static int hexdigit(char c) {
    switch (c) {
      case '0': return 0;
      case '1': return 1;
      case '2': return 2;
      case '3': return 3;
      case '4': return 4;
      case '5': return 5;
      case '6': return 6;
      case '7': return 7;
      case '8': return 8;
      case '9': return 9;
      case 'a': case 'A': return 10;
      case 'b': case 'B': return 11;
      case 'c': case 'C': return 12;
      case 'd': case 'D': return 13;
      case 'e': case 'E': return 14;
      case 'f': case 'F': return 15;
    }
    throw new IllegalStateException("unexpected: " + c);
  }

  private static int transformBooleanTokenType(TokenType token) {
    switch (token) {
      case TRUE:
        return Token.TRUE;
      case FALSE:
        return Token.FALSE;

      default:
        throw new IllegalStateException(String.valueOf(token));
    }
  }

  private static int transformPostfixTokenType(TokenType token) {
    switch (token) {
      case PLUS_PLUS:
        return Token.INC;
      case MINUS_MINUS:
        return Token.DEC;

      default:
        throw new IllegalStateException(String.valueOf(token));
    }
  }

  private static int transformUnaryTokenType(TokenType token) {
    switch (token) {
      case BANG:
        return Token.NOT;
      case TILDE:
        return Token.BITNOT;
      case PLUS:
        return Token.POS;
      case MINUS:
        return Token.NEG;
      case DELETE:
        return Token.DELPROP;
      case TYPEOF:
        return Token.TYPEOF;

      case PLUS_PLUS:
        return Token.INC;
      case MINUS_MINUS:
        return Token.DEC;

      case VOID:
        return Token.VOID;

      default:
        throw new IllegalStateException(String.valueOf(token));
    }
  }

  private static int transformBinaryTokenType(TokenType token) {
    switch (token) {
      case BAR:
        return Token.BITOR;
      case CARET:
        return Token.BITXOR;
      case AMPERSAND:
        return Token.BITAND;
      case EQUAL_EQUAL:
        return Token.EQ;
      case NOT_EQUAL:
        return Token.NE;
      case OPEN_ANGLE:
        return Token.LT;
      case LESS_EQUAL:
        return Token.LE;
      case CLOSE_ANGLE:
        return Token.GT;
      case GREATER_EQUAL:
        return Token.GE;
      case LEFT_SHIFT:
        return Token.LSH;
      case RIGHT_SHIFT:
        return Token.RSH;
      case UNSIGNED_RIGHT_SHIFT:
        return Token.URSH;
      case PLUS:
        return Token.ADD;
      case MINUS:
        return Token.SUB;
      case STAR:
        return Token.MUL;
      case SLASH:
        return Token.DIV;
      case PERCENT:
        return Token.MOD;

      case EQUAL_EQUAL_EQUAL:
        return Token.SHEQ;
      case NOT_EQUAL_EQUAL:
        return Token.SHNE;

      case IN:
        return Token.IN;
      case INSTANCEOF:
        return Token.INSTANCEOF;
      case COMMA:
        return Token.COMMA;

      case EQUAL:
        return Token.ASSIGN;
      case BAR_EQUAL:
        return Token.ASSIGN_BITOR;
      case CARET_EQUAL:
        return Token.ASSIGN_BITXOR;
      case AMPERSAND_EQUAL:
        return Token.ASSIGN_BITAND;
      case LEFT_SHIFT_EQUAL:
        return Token.ASSIGN_LSH;
      case RIGHT_SHIFT_EQUAL:
        return Token.ASSIGN_RSH;
      case UNSIGNED_RIGHT_SHIFT_EQUAL:
        return Token.ASSIGN_URSH;
      case PLUS_EQUAL:
        return Token.ASSIGN_ADD;
      case MINUS_EQUAL:
        return Token.ASSIGN_SUB;
      case STAR_EQUAL:
        return Token.ASSIGN_MUL;
      case SLASH_EQUAL:
        return Token.ASSIGN_DIV;
      case PERCENT_EQUAL:
        return Token.ASSIGN_MOD;

      case OR:
        return Token.OR;
      case AND:
        return Token.AND;

      default:
        throw new IllegalStateException(String.valueOf(token));
    }
  }

  // Simple helper to create nodes and set the initial node properties.
  private Node newNode(int type) {
    return new Node(type).clonePropsFrom(templateNode);
  }

  private Node newNode(int type, Node child1) {
    return new Node(type, child1).clonePropsFrom(templateNode);
  }

  private Node newNode(int type, Node child1, Node child2) {
    return new Node(type, child1, child2).clonePropsFrom(templateNode);
  }

  private Node newNode(int type, Node child1, Node child2, Node child3) {
    return new Node(type, child1, child2, child3).clonePropsFrom(templateNode);
  }

  private Node newStringNode(String value) {
    return IR.string(value).clonePropsFrom(templateNode);
  }

  private Node newStringNode(int type, String value) {
    return Node.newString(type, value).clonePropsFrom(templateNode);
  }

  private Node newNumberNode(Double value) {
    return IR.number(value).clonePropsFrom(templateNode);
  }
}<|MERGE_RESOLUTION|>--- conflicted
+++ resolved
@@ -2231,14 +2231,7 @@
 
     private JSTypeExpression convertTypeTree(ParseTree typeTree) {
       maybeWarnTypeSyntax(typeTree);
-
-<<<<<<< HEAD
       Node typeExpr = process(typeTree);
-=======
-      // TODO(martinprobst): More types.
-      IdentifierExpressionTree typeName = typeTree.asIdentifierExpression();
-      Node typeExpr = Node.newString(Token.NAME, typeName.identifierToken.value);
->>>>>>> f84b5d21
       return new JSTypeExpression(typeExpr, sourceName);
     }
 
