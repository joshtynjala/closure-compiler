/*
 * Copyright 2009 The Closure Compiler Authors.
 *
 * Licensed under the Apache License, Version 2.0 (the "License");
 * you may not use this file except in compliance with the License.
 * You may obtain a copy of the License at
 *
 *     http://www.apache.org/licenses/LICENSE-2.0
 *
 * Unless required by applicable law or agreed to in writing, software
 * distributed under the License is distributed on an "AS IS" BASIS,
 * WITHOUT WARRANTIES OR CONDITIONS OF ANY KIND, either express or implied.
 * See the License for the specific language governing permissions and
 * limitations under the License.
 */

package com.google.javascript.jscomp.parsing;

import com.google.javascript.jscomp.parsing.parser.trees.*;

/**
 * Type safe dispatcher interface for use with new ES6 parser ASTs.
 */
abstract class NewTypeSafeDispatcher<T> {
  abstract T processArrayLiteral(ArrayLiteralExpressionTree tree);
  abstract T processAstRoot(ProgramTree tree);
  abstract T processBlock(BlockTree tree);
  abstract T processBreakStatement(BreakStatementTree breakStatementTree);
  abstract T processCatchClause(CatchTree tree);
  abstract T processComputedPropertyDefinition(ComputedPropertyDefinitionTree tree);
  abstract T processComputedPropertyGetter(ComputedPropertyGetterTree tree);
  abstract T processComputedPropertyMemberVariable(ComputedPropertyMemberVariableTree tree);
  abstract T processComputedPropertyMethod(ComputedPropertyMethodTree tree);
  abstract T processComputedPropertySetter(ComputedPropertySetterTree tree);
  abstract T processConditionalExpression(ConditionalExpressionTree tree);
  abstract T processContinueStatement(ContinueStatementTree tree);
  abstract T processDoLoop(DoWhileStatementTree tree);
  abstract T processElementGet(MemberLookupExpressionTree tree);
  abstract T processEmptyStatement(EmptyStatementTree tree);
  abstract T processExpressionStatement(ExpressionStatementTree tree);
  abstract T processForInLoop(ForInStatementTree tree);
  abstract T processForLoop(ForStatementTree tree);
  abstract T processFunctionCall(CallExpressionTree tree);
  abstract T processFunction(FunctionDeclarationTree tree);
  abstract T processIfStatement(IfStatementTree tree);
  abstract T processBinaryExpression(BinaryOperatorTree tree);
  abstract T processLabeledStatement(LabelledStatementTree tree);
  abstract T processName(IdentifierExpressionTree tree);
  abstract T processNewExpression(NewExpressionTree tree);
  abstract T processNumberLiteral(LiteralExpressionTree tree);
  abstract T processObjectLiteral(ObjectLiteralExpressionTree tree);
  abstract T processParenthesizedExpression(ParenExpressionTree tree);
  abstract T processPropertyGet(MemberExpressionTree tree);
  abstract T processRegExpLiteral(LiteralExpressionTree tree);
  abstract T processReturnStatement(ReturnStatementTree tree);
  abstract T processStringLiteral(LiteralExpressionTree tree);
  abstract T processSwitchCase(CaseClauseTree tree);
  abstract T processSwitchStatement(SwitchStatementTree tree);
  abstract T processThrowStatement(ThrowStatementTree tree);
  abstract T processTemplateLiteral(TemplateLiteralExpressionTree tree);
  abstract T processTemplateLiteralPortion(TemplateLiteralPortionTree tree);
  abstract T processTemplateSubstitution(TemplateSubstitutionTree tree);
  abstract T processTryStatement(TryStatementTree tree);
  abstract T processUnaryExpression(UnaryExpressionTree tree);
  abstract T processVariableStatement(VariableStatementTree tree);
  abstract T processVariableDeclarationList(VariableDeclarationListTree tree);
  abstract T processVariableDeclaration(VariableDeclarationTree decl);
  abstract T processWhileLoop(WhileStatementTree tree);
  abstract T processWithStatement(WithStatementTree tree);

  abstract T processDebuggerStatement(DebuggerStatementTree tree);
  abstract T processThisExpression(ThisExpressionTree tree);
  abstract T processSwitchDefault(DefaultClauseTree tree);
  abstract T processBooleanLiteral(LiteralExpressionTree tree);
  abstract T processNullLiteral(LiteralExpressionTree tree);
  abstract T processNull(NullTree literalNode);
  abstract T processPostfixExpression(PostfixExpressionTree tree);
  abstract T processCommaExpression(CommaExpressionTree tree);
  abstract T processFinally(FinallyTree tree);
  abstract T processGetAccessor(GetAccessorTree tree);
  abstract T processSetAccessor(SetAccessorTree tree);
  abstract T processPropertyNameAssignment(PropertyNameAssignmentTree tree);
  abstract T processFormalParameterList(FormalParameterListTree tree);
  abstract T processDefaultParameter(DefaultParameterTree tree);
  abstract T processRestParameter(RestParameterTree tree);
  abstract T processSpreadExpression(SpreadExpressionTree tree);
  abstract T processArrayPattern(ArrayPatternTree tree);
  abstract T processObjectPattern(ObjectPatternTree tree);
  abstract T processAssignmentRestElement(AssignmentRestElementTree tree);
  abstract T processComprehension(ComprehensionTree tree);
  abstract T processComprehensionFor(ComprehensionForTree tree);
  abstract T processComprehensionIf(ComprehensionIfTree tree);

  abstract T processClassDeclaration(ClassDeclarationTree tree);
  abstract T processSuper(SuperExpressionTree tree);
  abstract T processYield(YieldExpressionTree tree);
  abstract T processForOf(ForOfStatementTree tree);

  abstract T processExportDecl(ExportDeclarationTree tree);
  abstract T processExportSpec(ExportSpecifierTree tree);
  abstract T processImportDecl(ImportDeclarationTree tree);
  abstract T processImportSpec(ImportSpecifierTree tree);
  abstract T processModuleImport(ModuleImportTree tree);

  abstract T processTypeName(TypeNameTree tree);
  abstract T processTypedParameter(TypedParameterTree asTypeAnnotation);
  abstract T processParameterizedType(ParameterizedTypeTree tree);
<<<<<<< HEAD
  abstract T processMemberVariable(MemberVariableTree tree);
=======
  abstract T processArrayType(ArrayTypeTree tree);
>>>>>>> d63d283c

  abstract T processMissingExpression(MissingPrimaryExpressionTree tree);

  abstract T processIllegalToken(ParseTree node);
  abstract T unsupportedLanguageFeature(ParseTree node, String feature);

  final T processLiteralExpression(LiteralExpressionTree expr) {
    switch (expr.literalToken.type) {
      case NUMBER:
        return processNumberLiteral(expr);
      case STRING:
        return processStringLiteral(expr);
      case FALSE:
      case TRUE:
        return processBooleanLiteral(expr);
      case NULL:
        return processNullLiteral(expr);
      case REGULAR_EXPRESSION:
        return processRegExpLiteral(expr);
      default:
        throw new IllegalStateException("Unexpected literal type: "
            + expr.literalToken.getClass() + " type: " + expr.literalToken.type);
    }
  }


  public T process(ParseTree node) {
    switch (node.type) {
      case BINARY_OPERATOR:
        return processBinaryExpression(node.asBinaryOperator());
      case ARRAY_LITERAL_EXPRESSION:
        return processArrayLiteral(node.asArrayLiteralExpression());
      case TEMPLATE_LITERAL_EXPRESSION:
        return processTemplateLiteral(node.asTemplateLiteralExpression());
      case TEMPLATE_LITERAL_PORTION:
        return processTemplateLiteralPortion(node.asTemplateLiteralPortion());
      case TEMPLATE_SUBSTITUTION:
        return processTemplateSubstitution(node.asTemplateSubstitution());
      case UNARY_EXPRESSION:
        return processUnaryExpression(node.asUnaryExpression());
      case BLOCK:
        return processBlock(node.asBlock());
      case BREAK_STATEMENT:
        return processBreakStatement(node.asBreakStatement());
      case CALL_EXPRESSION:
        return processFunctionCall(node.asCallExpression());
      case CASE_CLAUSE:
        return processSwitchCase(node.asCaseClause());
      case DEFAULT_CLAUSE:
        return processSwitchDefault(node.asDefaultClause());
      case CATCH:
        return processCatchClause(node.asCatch());
      case CONTINUE_STATEMENT:
        return processContinueStatement(node.asContinueStatement());
      case DO_WHILE_STATEMENT:
        return processDoLoop(node.asDoWhileStatement());
      case EMPTY_STATEMENT:
        return processEmptyStatement(node.asEmptyStatement());
      case EXPRESSION_STATEMENT:
        return processExpressionStatement(node.asExpressionStatement());
      case DEBUGGER_STATEMENT:
        return processDebuggerStatement(node.asDebuggerStatement());
      case THIS_EXPRESSION:
        return processThisExpression(node.asThisExpression());
      case FOR_STATEMENT:
        return processForLoop(node.asForStatement());
      case FOR_IN_STATEMENT:
        return processForInLoop(node.asForInStatement());
      case FUNCTION_DECLARATION:
        return processFunction(node.asFunctionDeclaration());
      case MEMBER_LOOKUP_EXPRESSION:
        return processElementGet(node.asMemberLookupExpression());
      case MEMBER_EXPRESSION:
        return processPropertyGet(node.asMemberExpression());
      case CONDITIONAL_EXPRESSION:
        return processConditionalExpression(node.asConditionalExpression());
      case IF_STATEMENT:
        return processIfStatement(node.asIfStatement());
      case LABELLED_STATEMENT:
        return processLabeledStatement(node.asLabelledStatement());
      case PAREN_EXPRESSION:
        return processParenthesizedExpression(node.asParenExpression());
      case IDENTIFIER_EXPRESSION:
        return processName(node.asIdentifierExpression());
      case NEW_EXPRESSION:
        return processNewExpression(node.asNewExpression());
      case OBJECT_LITERAL_EXPRESSION:
        return processObjectLiteral(node.asObjectLiteralExpression());
      case COMPUTED_PROPERTY_DEFINITION:
        return processComputedPropertyDefinition(node.asComputedPropertyDefinition());
      case COMPUTED_PROPERTY_GETTER:
        return processComputedPropertyGetter(node.asComputedPropertyGetter());
      case COMPUTED_PROPERTY_MEMBER_VARIABLE:
        return processComputedPropertyMemberVariable(node.asComputedPropertyMemberVariable());
      case COMPUTED_PROPERTY_METHOD:
        return processComputedPropertyMethod(node.asComputedPropertyMethod());
      case COMPUTED_PROPERTY_SETTER:
        return processComputedPropertySetter(node.asComputedPropertySetter());
      case RETURN_STATEMENT:
        return processReturnStatement(node.asReturnStatement());
      case POSTFIX_EXPRESSION:
        return processPostfixExpression(node.asPostfixExpression());
      case PROGRAM:
        return processAstRoot(node.asProgram());
      case LITERAL_EXPRESSION: // STRING, NUMBER, TRUE, FALSE, NULL, REGEXP
        return processLiteralExpression(node.asLiteralExpression());
      case SWITCH_STATEMENT:
        return processSwitchStatement(node.asSwitchStatement());
      case THROW_STATEMENT:
        return processThrowStatement(node.asThrowStatement());
      case TRY_STATEMENT:
        return processTryStatement(node.asTryStatement());
      case VARIABLE_STATEMENT: // var const let
        return processVariableStatement(node.asVariableStatement());
      case VARIABLE_DECLARATION_LIST:
        return processVariableDeclarationList(node.asVariableDeclarationList());
      case VARIABLE_DECLARATION:
        return processVariableDeclaration(node.asVariableDeclaration());
      case WHILE_STATEMENT:
        return processWhileLoop(node.asWhileStatement());
      case WITH_STATEMENT:
        return processWithStatement(node.asWithStatement());

      case COMMA_EXPRESSION:
        return processCommaExpression(node.asCommaExpression());
      case NULL:  // this is not the null literal
        return processNull(node.asNull());
      case FINALLY:
        return processFinally(node.asFinally());

      case MISSING_PRIMARY_EXPRESSION:
        return processMissingExpression(node.asMissingPrimaryExpression());

      case PROPERTY_NAME_ASSIGNMENT:
        return processPropertyNameAssignment(node.asPropertyNameAssignment());
      case GET_ACCESSOR:
        return processGetAccessor(node.asGetAccessor());
      case SET_ACCESSOR:
        return processSetAccessor(node.asSetAccessor());
      case FORMAL_PARAMETER_LIST:
        return processFormalParameterList(node.asFormalParameterList());

      case CLASS_DECLARATION:
        return processClassDeclaration(node.asClassDeclaration());
      case SUPER_EXPRESSION:
        return processSuper(node.asSuperExpression());
      case YIELD_EXPRESSION:
        return processYield(node.asYieldStatement());
      case FOR_OF_STATEMENT:
        return processForOf(node.asForOfStatement());

      case EXPORT_DECLARATION:
        return processExportDecl(node.asExportDeclaration());
      case EXPORT_SPECIFIER:
        return processExportSpec(node.asExportSpecifier());
      case IMPORT_DECLARATION:
        return processImportDecl(node.asImportDeclaration());
      case IMPORT_SPECIFIER:
        return processImportSpec(node.asImportSpecifier());
      case MODULE_IMPORT:
        return processModuleImport(node.asModuleImport());

      case ARRAY_PATTERN:
        return processArrayPattern(node.asArrayPattern());
      case OBJECT_PATTERN:
        return processObjectPattern(node.asObjectPattern());
      case ASSIGNMENT_REST_ELEMENT:
        return processAssignmentRestElement(node.asAssignmentRestElement());

      case COMPREHENSION:
        return processComprehension(node.asComprehension());
      case COMPREHENSION_FOR:
        return processComprehensionFor(node.asComprehensionFor());
      case COMPREHENSION_IF:
        return processComprehensionIf(node.asComprehensionIf());

      case DEFAULT_PARAMETER:
        return processDefaultParameter(node.asDefaultParameter());
      case REST_PARAMETER:
        return processRestParameter(node.asRestParameter());
      case SPREAD_EXPRESSION:
        return processSpreadExpression(node.asSpreadExpression());

      // TODO(johnlenz): handle these or remove parser support
      case ARGUMENT_LIST:
        break;

      case TYPE_NAME:
        return processTypeName(node.asTypeName());
      case TYPE_ANNOTATION:
        return processTypedParameter(node.asTypedParameter());
      case PARAMETERIZED_TYPE_TREE:
        return processParameterizedType(node.asParameterizedType());
<<<<<<< HEAD
      case MEMBER_VARIABLE:
        return processMemberVariable(node.asMemberVariable());
=======
      case ARRAY_TYPE:
        return processArrayType(node.asArrayType());
>>>>>>> d63d283c

      default:
        break;
    }
    return processIllegalToken(node);
  }
}<|MERGE_RESOLUTION|>--- conflicted
+++ resolved
@@ -105,11 +105,8 @@
   abstract T processTypeName(TypeNameTree tree);
   abstract T processTypedParameter(TypedParameterTree asTypeAnnotation);
   abstract T processParameterizedType(ParameterizedTypeTree tree);
-<<<<<<< HEAD
+  abstract T processArrayType(ArrayTypeTree tree);
   abstract T processMemberVariable(MemberVariableTree tree);
-=======
-  abstract T processArrayType(ArrayTypeTree tree);
->>>>>>> d63d283c
 
   abstract T processMissingExpression(MissingPrimaryExpressionTree tree);
 
@@ -303,13 +300,10 @@
         return processTypedParameter(node.asTypedParameter());
       case PARAMETERIZED_TYPE_TREE:
         return processParameterizedType(node.asParameterizedType());
-<<<<<<< HEAD
+      case ARRAY_TYPE:
+        return processArrayType(node.asArrayType());
       case MEMBER_VARIABLE:
         return processMemberVariable(node.asMemberVariable());
-=======
-      case ARRAY_TYPE:
-        return processArrayType(node.asArrayType());
->>>>>>> d63d283c
 
       default:
         break;
