--- conflicted
+++ resolved
@@ -16,7 +16,6 @@
 
 package com.google.javascript.jscomp.parsing.parser;
 
-import com.google.common.base.MoreObjects;
 import com.google.common.base.Predicate;
 import com.google.common.base.Predicates;
 import com.google.common.collect.ImmutableList;
@@ -689,16 +688,12 @@
 
   private ParseTree parseTypeAnnotation() {
     eat(TokenType.COLON);
-<<<<<<< HEAD
     return parseType();
   }
 
   private ParseTree parseType() {
-    if (peekId()) {
-=======
-
+    SourcePosition start = getTreeStartLocation();
     if (peekId() || peek(TokenType.VOID)) {
->>>>>>> acf9eaff
       // PredefinedType or TypeReference
       ParseTree typeReference = parseTypeReference();
 
@@ -708,19 +703,14 @@
         eat(TokenType.CLOSE_SQUARE);
         SourceRange location = getTreeLocation(typeReference.location.start);
         // Represented as Array<TypeReference>
-<<<<<<< HEAD
-        TypeNameTree arrayType = new TypeNameTree(location, "Array");
-=======
         TypeNameTree arrayType = new TypeNameTree(location, ImmutableList.of("Array"));
->>>>>>> acf9eaff
         typeReference =
             new ParameterizedTypeTree(location, arrayType, ImmutableList.of(typeReference));
       }
       return typeReference;
     }
-<<<<<<< HEAD
-    reportError("Unexpected end of type expression");
-    return null;
+    reportError("Unexpected token '%s' in type expression", peekType());
+    return new TypeNameTree(getTreeLocation(start), ImmutableList.of("error"));
   }
 
   private ParseTree parseTypeReference() {
@@ -755,33 +745,6 @@
   }
 
   private TypeNameTree parseTypeName() {
-    SourcePosition start = getTreeStartLocation();
-    IdentifierToken token = eatIdOrKeywordAsId();
-
-    // Dotted type names are represented as single strings with the identifiers concatenated.
-    StringBuilder identifier = new StringBuilder(MoreObjects.firstNonNull(token.value, ""));
-    while (peek(TokenType.PERIOD)) {
-      // ModuleName . Identifier
-      eat(TokenType.PERIOD);
-      identifier.append('.');
-      token = eatIdOrKeywordAsId();
-      if (token == null) {
-        break;
-      }
-      identifier.append(token.value);
-    }
-    return new TypeNameTree(getTreeLocation(start), identifier.toString());
-=======
-    reportError("Unexpected token '%s' in type expression", peekType());
-    return new TypeNameTree(getTreeLocation(start), ImmutableList.of("error"));
-  }
-
-  private ParseTree parseTypeReference() {
-    return parseTypeName();
-    // TODO(martinprobst): TypeArguments.
-  }
-
-  private ParseTree parseTypeName() {
     SourcePosition start = getTreeStartLocation();
     IdentifierToken token = eatIdOrKeywordAsId();  // for 'void'.
 
@@ -797,7 +760,6 @@
       identifiers.add(token.value);
     }
     return new TypeNameTree(getTreeLocation(start), identifiers.build());
->>>>>>> acf9eaff
   }
 
   private BlockTree parseFunctionBody() {
