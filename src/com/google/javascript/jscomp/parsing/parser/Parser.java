--- conflicted
+++ resolved
@@ -728,13 +728,8 @@
       }
       identifier.append(token.value);
     }
-<<<<<<< HEAD
+    // Dotted type names are represented as single strings with the identifiers concatenated.
     return new TypeNameTree(getTreeLocation(start), identifier.toString());
-=======
-    // Dotted type names are represented as single strings with the identifiers concatenated.
-    SourceRange range = getTreeLocation(start);
-    return new IdentifierExpressionTree(range, new IdentifierToken(range, identifier.toString()));
->>>>>>> f0ee23b4
   }
 
   private BlockTree parseFunctionBody() {
