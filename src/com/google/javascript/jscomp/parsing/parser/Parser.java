--- conflicted
+++ resolved
@@ -646,15 +646,9 @@
       if (peekId()) {
         parameter = parseIdentifierExpression();
         if (peek(TokenType.COLON)) {
-<<<<<<< HEAD
-          ParseTree typeAnnotation = parseTypeAnnotation();
-          parameter =
-              new TypedParameterTree(getTreeLocation(start), parameter, typeAnnotation);
-=======
           SourcePosition typeStart = getTreeStartLocation();
           typeAnnotation = parseTypeAnnotation();
           typeLocation = getTreeLocation(typeStart);
->>>>>>> e45defce
         }
       } else if (peek(TokenType.OPEN_SQUARE)) {
         parameter = parseArrayPattern(PatternKind.INITIALIZER);
@@ -693,12 +687,7 @@
     SourcePosition start = getTreeStartLocation();
     eat(TokenType.COLON);
     IdentifierToken token = eatIdOrKeywordAsId();
-<<<<<<< HEAD
-    IdentifierExpressionTree typeInfo = new IdentifierExpressionTree(getTreeLocation(start), token);
-    return typeInfo;
-=======
     return new IdentifierExpressionTree(getTreeLocation(start), token);
->>>>>>> e45defce
   }
 
   private BlockTree parseFunctionBody() {
