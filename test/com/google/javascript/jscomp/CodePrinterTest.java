/*
 * Copyright 2004 The Closure Compiler Authors.
 *
 * Licensed under the Apache License, Version 2.0 (the "License");
 * you may not use this file except in compliance with the License.
 * You may obtain a copy of the License at
 *
 *     http://www.apache.org/licenses/LICENSE-2.0
 *
 * Unless required by applicable law or agreed to in writing, software
 * distributed under the License is distributed on an "AS IS" BASIS,
 * WITHOUT WARRANTIES OR CONDITIONS OF ANY KIND, either express or implied.
 * See the License for the specific language governing permissions and
 * limitations under the License.
 */

package com.google.javascript.jscomp;

import com.google.common.base.Joiner;
import com.google.common.collect.Lists;
import com.google.javascript.jscomp.CompilerOptions.LanguageMode;
import com.google.javascript.rhino.IR;
import com.google.javascript.rhino.Node;
import com.google.javascript.rhino.Token;

import java.util.List;

<<<<<<< HEAD
public class CodePrinterTest extends CodePrinterTestBase {
=======

public class CodePrinterTest extends TestCase {
  // If this is set, ignore parse warnings and only fail the test
  // for parse errors.
  private boolean allowWarnings = false;

  private boolean trustedStrings = true;
  private boolean preserveTypeAnnotations = false;
  private Compiler lastCompiler = null;
  private LanguageMode languageMode = LanguageMode.ECMASCRIPT5;

  @Override public void setUp() {
    allowWarnings = false;
    preserveTypeAnnotations = false;
    trustedStrings = true;
    lastCompiler = null;
    languageMode = LanguageMode.ECMASCRIPT5;
  }

  Node parse(String js) {
    return parse(js, false);
  }

  Node parse(String js, boolean checkTypes) {
    Compiler compiler = new Compiler();
    lastCompiler = compiler;
    CompilerOptions options = new CompilerOptions();
    options.setTrustedStrings(trustedStrings);
    options.preserveTypeAnnotations = preserveTypeAnnotations;

    // Allow getters and setters.
    options.setLanguageIn(languageMode);
    compiler.initOptions(options);
    Node n = compiler.parseTestCode(js);

    if (checkTypes) {
      DefaultPassConfig passConfig = new DefaultPassConfig(null);
      CompilerPass typeResolver = passConfig.resolveTypes.create(compiler);
      Node externs = new Node(Token.SCRIPT);
      externs.setInputId(new InputId("externs"));
      Node externAndJsRoot = new Node(Token.BLOCK, externs, n);
      externAndJsRoot.setIsSyntheticBlock(true);
      typeResolver.process(externs, n);
      CompilerPass inferTypes = passConfig.inferTypes.create(compiler);
      inferTypes.process(externs, n);
    }

    checkUnexpectedErrorsOrWarnings(compiler, 0);
    return n;
  }

  private void checkUnexpectedErrorsOrWarnings(
      Compiler compiler, int expected) {
    int actual = compiler.getErrors().length;
    if (!allowWarnings) {
      actual += compiler.getWarnings().length;
    }

    if (actual != expected) {
      String msg = "";
      for (JSError err : compiler.getErrors()) {
        msg += "Error:" + err + "\n";
      }
      if (!allowWarnings) {
        for (JSError err : compiler.getWarnings()) {
          msg += "Warning:" + err + "\n";
        }
      }
      assertEquals("Unexpected warnings or errors.\n " + msg, expected, actual);
    }
  }

  String parsePrint(String js, CompilerOptions options) {
    return new CodePrinter.Builder(parse(js)).setCompilerOptions(options).build();
  }

  private abstract class CompilerOptionBuilder {
    abstract void setOptions(CompilerOptions options);
  }

  CompilerOptions newCompilerOptions(CompilerOptionBuilder builder) {
    CompilerOptions options = new CompilerOptions();
    options.setTrustedStrings(trustedStrings);
    options.preserveTypeAnnotations = preserveTypeAnnotations;
    options.setLanguageOut(languageMode);
    builder.setOptions(options);
    return options;
  }

  String printNode(Node n) {
    CompilerOptions options = new CompilerOptions();
    options.setLineLengthThreshold(CodePrinter.DEFAULT_LINE_LENGTH_THRESHOLD);
    options.setLanguageOut(languageMode);
    return new CodePrinter.Builder(n).setCompilerOptions(options).build();
  }

  void assertPrintNode(String expectedJs, Node ast) {
    assertEquals(expectedJs, printNode(ast));
  }
>>>>>>> cb3d5a73

  public void testPrint() {
    assertPrint("10 + a + b", "10+a+b");
    assertPrint("10 + (30*50)", "10+30*50");
    assertPrint("with(x) { x + 3; }", "with(x)x+3");
    assertPrint("\"aa'a\"", "\"aa'a\"");
    assertPrint("\"aa\\\"a\"", "'aa\"a'");
    assertPrint("function foo()\n{return 10;}", "function foo(){return 10}");
    assertPrint("a instanceof b", "a instanceof b");
    assertPrint("typeof(a)", "typeof a");
    assertPrint(
        "var foo = x ? { a : 1 } : {a: 3, b:4, \"default\": 5, \"foo-bar\": 6}",
        "var foo=x?{a:1}:{a:3,b:4,\"default\":5,\"foo-bar\":6}");

    // Safari: needs ';' at the end of a throw statement
    assertPrint("function foo(){throw 'error';}",
        "function foo(){throw\"error\";}");
    // Safari 3 needs a "{" around a single function
    assertPrint("if (true) function foo(){return}",
        "if(true){function foo(){return}}");

    assertPrint("var x = 10; { var y = 20; }", "var x=10;var y=20");

    assertPrint("while (x-- > 0);", "while(x-- >0);");
    assertPrint("x-- >> 1", "x-- >>1");

    assertPrint("(function () {})(); ",
        "(function(){})()");

    // Associativity
    assertPrint("var a,b,c,d;a || (b&& c) && (a || d)",
        "var a,b,c,d;a||b&&c&&(a||d)");
    assertPrint("var a,b,c; a || (b || c); a * (b * c); a | (b | c)",
        "var a,b,c;a||(b||c);a*(b*c);a|(b|c)");
    assertPrint("var a,b,c; a / b / c;a / (b / c); a - (b - c);",
        "var a,b,c;a/b/c;a/(b/c);a-(b-c)");

    // Nested assignments
    assertPrint("var a,b; a = b = 3;",
        "var a,b;a=b=3");
    assertPrint("var a,b,c,d; a = (b = c = (d = 3));",
        "var a,b,c,d;a=b=c=d=3");
    assertPrint("var a,b,c; a += (b = c += 3);",
        "var a,b,c;a+=b=c+=3");
    assertPrint("var a,b,c; a *= (b -= c);",
        "var a,b,c;a*=b-=c");

    // Precedence
    assertPrint("a ? delete b[0] : 3", "a?delete b[0]:3");
    assertPrint("(delete a[0])/10", "delete a[0]/10");

    // optional '()' for new

    // simple new
    assertPrint("new A", "new A");
    assertPrint("new A()", "new A");
    assertPrint("new A('x')", "new A(\"x\")");

    // calling instance method directly after new
    assertPrint("new A().a()", "(new A).a()");
    assertPrint("(new A).a()", "(new A).a()");

    // this case should be fixed
    assertPrint("new A('y').a()", "(new A(\"y\")).a()");

    // internal class
    assertPrint("new A.B", "new A.B");
    assertPrint("new A.B()", "new A.B");
    assertPrint("new A.B('z')", "new A.B(\"z\")");

    // calling instance method directly after new internal class
    assertPrint("(new A.B).a()", "(new A.B).a()");
    assertPrint("new A.B().a()", "(new A.B).a()");
    // this case should be fixed
    assertPrint("new A.B('w').a()", "(new A.B(\"w\")).a()");

    // Operators: make sure we don't convert binary + and unary + into ++
    assertPrint("x + +y", "x+ +y");
    assertPrint("x - (-y)", "x- -y");
    assertPrint("x++ +y", "x++ +y");
    assertPrint("x-- -y", "x-- -y");
    assertPrint("x++ -y", "x++-y");

    // Label
    assertPrint("foo:for(;;){break foo;}", "foo:for(;;)break foo");
    assertPrint("foo:while(1){continue foo;}", "foo:while(1)continue foo");

    // Object literals.
    assertPrint("({})", "({})");
    assertPrint("var x = {};", "var x={}");
    assertPrint("({}).x", "({}).x");
    assertPrint("({})['x']", "({})[\"x\"]");
    assertPrint("({}) instanceof Object", "({})instanceof Object");
    assertPrint("({}) || 1", "({})||1");
    assertPrint("1 || ({})", "1||{}");
    assertPrint("({}) ? 1 : 2", "({})?1:2");
    assertPrint("0 ? ({}) : 2", "0?{}:2");
    assertPrint("0 ? 1 : ({})", "0?1:{}");
    assertPrint("typeof ({})", "typeof{}");
    assertPrint("f({})", "f({})");

    // Anonymous function expressions.
    assertPrint("(function(){})", "(function(){})");
    assertPrint("(function(){})()", "(function(){})()");
    assertPrint("(function(){})instanceof Object",
        "(function(){})instanceof Object");
    assertPrint("(function(){}).bind().call()",
        "(function(){}).bind().call()");
    assertPrint("var x = function() { };", "var x=function(){}");
    assertPrint("var x = function() { }();", "var x=function(){}()");
    assertPrint("(function() {}), 2", "(function(){}),2");

    // Name functions expression.
    assertPrint("(function f(){})", "(function f(){})");

    // Function declaration.
    assertPrint("function f(){}", "function f(){}");

    // Make sure we don't treat non-Latin character escapes as raw strings.
    assertPrint("({ 'a': 4, '\\u0100': 4 })", "({\"a\":4,\"\\u0100\":4})");
    assertPrint("({ a: 4, '\\u0100': 4 })", "({a:4,\"\\u0100\":4})");

    // Test if statement and for statements with single statements in body.
    assertPrint("if (true) { alert();}", "if(true)alert()");
    assertPrint("if (false) {} else {alert(\"a\");}",
        "if(false);else alert(\"a\")");
    assertPrint("for(;;) { alert();};", "for(;;)alert()");

    assertPrint("do { alert(); } while(true);",
        "do alert();while(true)");
    assertPrint("myLabel: { alert();}",
        "myLabel:alert()");
    assertPrint("myLabel: for(;;) continue myLabel;",
        "myLabel:for(;;)continue myLabel");

    // Test nested var statement
    assertPrint("if (true) var x; x = 4;", "if(true)var x;x=4");

    // Non-latin identifier. Make sure we keep them escaped.
    assertPrint("\\u00fb", "\\u00fb");
    assertPrint("\\u00fa=1", "\\u00fa=1");
    assertPrint("function \\u00f9(){}", "function \\u00f9(){}");
    assertPrint("x.\\u00f8", "x.\\u00f8");
    assertPrint("x.\\u00f8", "x.\\u00f8");
    assertPrint("abc\\u4e00\\u4e01jkl", "abc\\u4e00\\u4e01jkl");

    // Test the right-associative unary operators for spurious parens
    assertPrint("! ! true", "!!true");
    assertPrint("!(!(true))", "!!true");
    assertPrint("typeof(void(0))", "typeof void 0");
    assertPrint("typeof(void(!0))", "typeof void!0");
    assertPrint("+ - + + - + 3", "+-+ +-+3"); // chained unary plus/minus
    assertPrint("+(--x)", "+--x");
    assertPrint("-(++x)", "-++x");

    // needs a space to prevent an ambiguous parse
    assertPrint("-(--x)", "- --x");
    assertPrint("!(~~5)", "!~~5");
    assertPrint("~(a/b)", "~(a/b)");

    // Preserve parens to overcome greedy binding of NEW
    assertPrint("new (foo.bar()).factory(baz)", "new (foo.bar().factory)(baz)");
    assertPrint("new (bar()).factory(baz)", "new (bar().factory)(baz)");
    assertPrint("new (new foobar(x)).factory(baz)",
        "new (new foobar(x)).factory(baz)");

    // Make sure that HOOK is right associative
    assertPrint("a ? b : (c ? d : e)", "a?b:c?d:e");
    assertPrint("a ? (b ? c : d) : e", "a?b?c:d:e");
    assertPrint("(a ? b : c) ? d : e", "(a?b:c)?d:e");

    // Test nested ifs
    assertPrint("if (x) if (y); else;", "if(x)if(y);else;");

    // Test comma.
    assertPrint("a,b,c", "a,b,c");
    assertPrint("(a,b),c", "a,b,c");
    assertPrint("a,(b,c)", "a,b,c");
    assertPrint("x=a,b,c", "x=a,b,c");
    assertPrint("x=(a,b),c", "x=(a,b),c");
    assertPrint("x=a,(b,c)", "x=a,b,c");
    assertPrint("x=a,y=b,z=c", "x=a,y=b,z=c");
    assertPrint("x=(a,y=b,z=c)", "x=(a,y=b,z=c)");
    assertPrint("x=[a,b,c,d]", "x=[a,b,c,d]");
    assertPrint("x=[(a,b,c),d]", "x=[(a,b,c),d]");
    assertPrint("x=[(a,(b,c)),d]", "x=[(a,b,c),d]");
    assertPrint("x=[a,(b,c,d)]", "x=[a,(b,c,d)]");
    assertPrint("var x=(a,b)", "var x=(a,b)");
    assertPrint("var x=a,b,c", "var x=a,b,c");
    assertPrint("var x=(a,b),c", "var x=(a,b),c");
    assertPrint("var x=a,b=(c,d)", "var x=a,b=(c,d)");
    assertPrint("foo(a,b,c,d)", "foo(a,b,c,d)");
    assertPrint("foo((a,b,c),d)", "foo((a,b,c),d)");
    assertPrint("foo((a,(b,c)),d)", "foo((a,b,c),d)");
    assertPrint("f(a+b,(c,d,(e,f,g)))", "f(a+b,(c,d,e,f,g))");
    assertPrint("({}) , 1 , 2", "({}),1,2");
    assertPrint("({}) , {} , {}", "({}),{},{}");

    // EMPTY nodes
    assertPrint("if (x){}", "if(x);");
    assertPrint("if(x);", "if(x);");
    assertPrint("if(x)if(y);", "if(x)if(y);");
    assertPrint("if(x){if(y);}", "if(x)if(y);");
    assertPrint("if(x){if(y){};;;}", "if(x)if(y);");
    assertPrint("if(x){;;function y(){};;}", "if(x){function y(){}}");
  }

  public void testPrintArrayPatternVar() {
    languageMode = LanguageMode.ECMASCRIPT6;
    assertPrintSame("var []=[]");
    assertPrintSame("var [a]=[1]");
    assertPrintSame("var [a,b]=[1,2]");
    assertPrintSame("var [a,...b]=[1,2]");
    assertPrintSame("var [,b]=[1,2]");
    assertPrintSame("var [,,,,,,g]=[1,2,3,4,5,6,7]");
    assertPrintSame("var [a,,c]=[1,2,3]");
    assertPrintSame("var [a,,,d]=[1,2,3,4]");
    assertPrintSame("var [a,,c,,e]=[1,2,3,4,5]");
  }

  public void testPrintArrayPatternLet() {
    languageMode = LanguageMode.ECMASCRIPT6;
    assertPrintSame("let []=[]");
    assertPrintSame("let [a]=[1]");
    assertPrintSame("let [a,b]=[1,2]");
    assertPrintSame("let [a,...b]=[1,2]");
    assertPrintSame("let [,b]=[1,2]");
    assertPrintSame("let [,,,,,,g]=[1,2,3,4,5,6,7]");
    assertPrintSame("let [a,,c]=[1,2,3]");
    assertPrintSame("let [a,,,d]=[1,2,3,4]");
    assertPrintSame("let [a,,c,,e]=[1,2,3,4,5]");
  }

  public void testPrintArrayPatternConst() {
    languageMode = LanguageMode.ECMASCRIPT6;
    assertPrintSame("const []=[]");
    assertPrintSame("const [a]=[1]");
    assertPrintSame("const [a,b]=[1,2]");
    assertPrintSame("const [a,...b]=[1,2]");
    assertPrintSame("const [,b]=[1,2]");
    assertPrintSame("const [,,,,,,g]=[1,2,3,4,5,6,7]");
    assertPrintSame("const [a,,c]=[1,2,3]");
    assertPrintSame("const [a,,,d]=[1,2,3,4]");
    assertPrintSame("const [a,,c,,e]=[1,2,3,4,5]");
  }

  public void testPrintArrayPatternAssign() {
    languageMode = LanguageMode.ECMASCRIPT6;
    assertPrintSame("[]=[]");
    assertPrintSame("[a]=[1]");
    assertPrintSame("[a,b]=[1,2]");
    assertPrintSame("[a,...b]=[1,2]");
    assertPrintSame("[,b]=[1,2]");
    assertPrintSame("[,,,,,,g]=[1,2,3,4,5,6,7]");
    assertPrintSame("[a,,c]=[1,2,3]");
    assertPrintSame("[a,,,d]=[1,2,3,4]");
    assertPrintSame("[a,,c,,e]=[1,2,3,4,5]");
  }

  public void testPrintArrayPatternWithInitializer() {
    languageMode = LanguageMode.ECMASCRIPT6;
    assertPrintSame("[x=1]=[]");
    assertPrintSame("[a,,c=2,,e]=[1,2,3,4,5]");
    assertPrintSame("[a=1,b=2,c=3]=foo()");
  }

  public void testPrintNestedArrayPattern() {
    languageMode = LanguageMode.ECMASCRIPT6;
    assertPrintSame("var [a,[b,c],d]=[1,[2,3],4]");
    assertPrintSame("var [[[[a]]]]=[[[[1]]]]");

    assertPrintSame("[a,[b,c],d]=[1,[2,3],4]");
    assertPrintSame("[[[[a]]]]=[[[[1]]]]");
  }

  public void testPrintObjectPatternVar() {
    languageMode = LanguageMode.ECMASCRIPT6;
    assertPrintSame("var {a}=foo()");
    assertPrintSame("var {a,b}=foo()");
    assertPrintSame("var {a:a,b:b}=foo()");
  }

  public void testPrintObjectPatternLet() {
    languageMode = LanguageMode.ECMASCRIPT6;
    assertPrintSame("let {a}=foo()");
    assertPrintSame("let {a,b}=foo()");
    assertPrintSame("let {a:a,b:b}=foo()");
  }

  public void testPrintObjectPatternConst() {
    languageMode = LanguageMode.ECMASCRIPT6;
    assertPrintSame("const {a}=foo()");
    assertPrintSame("const {a,b}=foo()");
    assertPrintSame("const {a:a,b:b}=foo()");
  }

  public void testPrintObjectPatternAssign() {
    languageMode = LanguageMode.ECMASCRIPT6;
    assertPrintSame("({a})=foo()");
    assertPrintSame("({a,b})=foo()");
    assertPrintSame("({a:a,b:b})=foo()");
  }

  public void testPrintNestedObjectPattern() {
    languageMode = LanguageMode.ECMASCRIPT6;
    assertPrintSame("({a:{b,c}})=foo()");
    assertPrintSame("({a:{b:{c:{d}}}})=foo()");
  }

  public void testPrintObjectPatternInitializer() {
    languageMode = LanguageMode.ECMASCRIPT6;
    assertPrintSame("({a=1})=foo()");
    assertPrintSame("({a:{b=2}})=foo()");
    assertPrintSame("({a:b=2})=foo()");
    assertPrintSame("({a,b:{c=2}})=foo()");
    assertPrintSame("({a:{b=2},c})=foo()");
  }

  public void testPrintMixedDestructuring() {
    languageMode = LanguageMode.ECMASCRIPT6;
    assertPrintSame("({a:[b,c]})=foo()");
    assertPrintSame("[a,{b,c}]=foo()");
  }

  public void testPrintDestructuringInParamList() {
    languageMode = LanguageMode.ECMASCRIPT6;
    assertPrintSame("function f([a]){}");
    assertPrintSame("function f([a,b]){}");
    assertPrintSame("function f([a,b]=c()){}");
    assertPrintSame("function f({a}){}");
    assertPrintSame("function f({a,b}){}");
    assertPrintSame("function f({a,b}=c()){}");
    assertPrintSame("function f([a,{b,c}]){}");
    assertPrintSame("function f({a,b:[c,d]}){}");
  }

  public void testBreakTrustedStrings() {
    // Break scripts
    assertPrint("'<script>'", "\"<script>\"");
    assertPrint("'</script>'", "\"\\x3c/script>\"");
    assertPrint("\"</script> </SCRIPT>\"", "\"\\x3c/script> \\x3c/SCRIPT>\"");

    assertPrint("'-->'", "\"--\\x3e\"");
    assertPrint("']]>'", "\"]]\\x3e\"");
    assertPrint("' --></script>'", "\" --\\x3e\\x3c/script>\"");

    assertPrint("/--> <\\/script>/g", "/--\\x3e <\\/script>/g");

    // Break HTML start comments. Certain versions of WebKit
    // begin an HTML comment when they see this.
    assertPrint("'<!-- I am a string -->'",
        "\"\\x3c!-- I am a string --\\x3e\"");

    assertPrint("'<=&>'", "\"<=&>\"");
  }

  public void testBreakUntrustedStrings() {
    trustedStrings = false;

    // Break scripts
    assertPrint("'<script>'", "\"\\x3cscript\\x3e\"");
    assertPrint("'</script>'", "\"\\x3c/script\\x3e\"");
    assertPrint("\"</script> </SCRIPT>\"", "\"\\x3c/script\\x3e \\x3c/SCRIPT\\x3e\"");

    assertPrint("'-->'", "\"--\\x3e\"");
    assertPrint("']]>'", "\"]]\\x3e\"");
    assertPrint("' --></script>'", "\" --\\x3e\\x3c/script\\x3e\"");

    assertPrint("/--> <\\/script>/g", "/--\\x3e <\\/script>/g");

    // Break HTML start comments. Certain versions of WebKit
    // begin an HTML comment when they see this.
    assertPrint("'<!-- I am a string -->'",
        "\"\\x3c!-- I am a string --\\x3e\"");

    assertPrint("'<=&>'", "\"\\x3c\\x3d\\x26\\x3e\"");
    assertPrint("/(?=x)/", "/(?=x)/");
  }

  public void testHtmlComments() {
    assertPrint("3< !(--x)", "3< !--x");
    assertPrint("while (x-- > 0) {}", "while(x-- >0);");
  }

  public void testPrintArray() {
    assertPrint("[void 0, void 0]", "[void 0,void 0]");
    assertPrint("[undefined, undefined]", "[undefined,undefined]");
    assertPrint("[ , , , undefined]", "[,,,undefined]");
    assertPrint("[ , , , 0]", "[,,,0]");
  }

  public void testHook() {
    assertPrint("a ? b = 1 : c = 2", "a?b=1:c=2");
    assertPrint("x = a ? b = 1 : c = 2", "x=a?b=1:c=2");
    assertPrint("(x = a) ? b = 1 : c = 2", "(x=a)?b=1:c=2");

    assertPrint("x, a ? b = 1 : c = 2", "x,a?b=1:c=2");
    assertPrint("x, (a ? b = 1 : c = 2)", "x,a?b=1:c=2");
    assertPrint("(x, a) ? b = 1 : c = 2", "(x,a)?b=1:c=2");

    assertPrint("a ? (x, b) : c = 2", "a?(x,b):c=2");
    assertPrint("a ? b = 1 : (x,c)", "a?b=1:(x,c)");

    assertPrint("a ? b = 1 : c = 2 + x", "a?b=1:c=2+x");
    assertPrint("(a ? b = 1 : c = 2) + x", "(a?b=1:c=2)+x");
    assertPrint("a ? b = 1 : (c = 2) + x", "a?b=1:(c=2)+x");

    assertPrint("a ? (b?1:2) : 3", "a?b?1:2:3");
  }

  public void testPrintInOperatorInForLoop() {
    // Check for in expression in for's init expression.
    // Check alone, with + (higher precedence), with ?: (lower precedence),
    // and with conditional.
    assertPrint("var a={}; for (var i = (\"length\" in a); i;) {}",
        "var a={};for(var i=(\"length\"in a);i;);");
    assertPrint("var a={}; for (var i = (\"length\" in a) ? 0 : 1; i;) {}",
        "var a={};for(var i=(\"length\"in a)?0:1;i;);");
    assertPrint("var a={}; for (var i = (\"length\" in a) + 1; i;) {}",
        "var a={};for(var i=(\"length\"in a)+1;i;);");
    assertPrint("var a={};for (var i = (\"length\" in a|| \"size\" in a);;);",
        "var a={};for(var i=(\"length\"in a)||(\"size\"in a);;);");
    assertPrint("var a={};for (var i = (a || a) || (\"size\" in a);;);",
        "var a={};for(var i=a||a||(\"size\"in a);;);");

    // Test works with unary operators and calls.
    assertPrint("var a={}; for (var i = -(\"length\" in a); i;) {}",
        "var a={};for(var i=-(\"length\"in a);i;);");
    assertPrint("var a={};function b_(p){ return p;};" +
        "for(var i=1,j=b_(\"length\" in a);;) {}",
        "var a={};function b_(p){return p}" +
            "for(var i=1,j=b_(\"length\"in a);;);");

    // Test we correctly handle an in operator in the test clause.
    assertPrint("var a={}; for (;(\"length\" in a);) {}",
        "var a={};for(;\"length\"in a;);");

    // Test we correctly handle an in operator inside a comma.
    assertPrintSame("for(x,(y in z);;)foo()");
    assertPrintSame("for(var x,w=(y in z);;)foo()");

    // And in operator inside a hook.
    assertPrintSame("for(a=c?0:(0 in d);;)foo()");
  }

  public void testForOf() {
    languageMode = LanguageMode.ECMASCRIPT6;

    assertPrintSame("for(a of b)c");
    assertPrintSame("for(var a of b)c");
  }

  public void testLetFor() {
    languageMode = LanguageMode.ECMASCRIPT6;

    assertPrintSame("for(let a=0;a<5;a++)b");
    assertPrintSame("for(let a in b)c");
    assertPrintSame("for(let a of b)c");
  }

  public void testConstFor() {
    languageMode = LanguageMode.ECMASCRIPT6;

    assertPrintSame("for(const a=5;b<a;b++)c");
    assertPrintSame("for(const a in b)c");
    assertPrintSame("for(const a of b)c");
  }

  public void testLiteralProperty() {
    assertPrint("(64).toString()", "(64).toString()");
  }

<<<<<<< HEAD
=======
  private void assertPrint(String js, String expected) {
    parse(expected); // validate the expected string is valid JS
    assertEquals(expected,
        parsePrint(js, newCompilerOptions(new CompilerOptionBuilder() {
          @Override void setOptions(CompilerOptions options) {
            options.setPrettyPrint(false);
            options.setLineLengthThreshold(CodePrinter.DEFAULT_LINE_LENGTH_THRESHOLD);
          }
        })));
  }

  private void assertPrintSame(String js) {
    assertPrint(js, js);
  }

>>>>>>> cb3d5a73
  // Make sure that the code generator doesn't associate an
  // else clause with the wrong if clause.
  public void testAmbiguousElseClauses() {
    assertPrintNode("if(x)if(y);else;",
        new Node(Token.IF,
            Node.newString(Token.NAME, "x"),
            new Node(Token.BLOCK,
                new Node(Token.IF,
                    Node.newString(Token.NAME, "y"),
                    new Node(Token.BLOCK),

                    // ELSE clause for the inner if
                    new Node(Token.BLOCK)))));

    assertPrintNode("if(x){if(y);}else;",
        new Node(Token.IF,
            Node.newString(Token.NAME, "x"),
            new Node(Token.BLOCK,
                new Node(Token.IF,
                    Node.newString(Token.NAME, "y"),
                    new Node(Token.BLOCK))),

            // ELSE clause for the outer if
            new Node(Token.BLOCK)));

    assertPrintNode("if(x)if(y);else{if(z);}else;",
        new Node(Token.IF,
            Node.newString(Token.NAME, "x"),
            new Node(Token.BLOCK,
                new Node(Token.IF,
                    Node.newString(Token.NAME, "y"),
                    new Node(Token.BLOCK),
                    new Node(Token.BLOCK,
                        new Node(Token.IF,
                            Node.newString(Token.NAME, "z"),
                            new Node(Token.BLOCK))))),

            // ELSE clause for the outermost if
            new Node(Token.BLOCK)));
  }

  public void testLineBreak() {
    // line break after function if in a statement context
    assertLineBreak("function a() {}\n" +
        "function b() {}",
        "function a(){}\n" +
        "function b(){}\n");

    // line break after ; after a function
    assertLineBreak("var a = {};\n" +
        "a.foo = function () {}\n" +
        "function b() {}",
        "var a={};a.foo=function(){};\n" +
        "function b(){}\n");

    // break after comma after a function
    assertLineBreak("var a = {\n" +
        "  b: function() {},\n" +
        "  c: function() {}\n" +
        "};\n" +
        "alert(a);",

        "var a={b:function(){},\n" +
        "c:function(){}};\n" +
        "alert(a)");
  }

  private void assertLineBreak(String js, String expected) {
    assertEquals(expected,
        parsePrint(js, newCompilerOptions(new CompilerOptionBuilder() {
          @Override
          void setOptions(CompilerOptions options) {
            options.setPrettyPrint(false);
            options.setLineBreak(true);
            options.setLineLengthThreshold(CodePrinter.DEFAULT_LINE_LENGTH_THRESHOLD);
          }
        })));
  }

  public void testPreferLineBreakAtEndOfFile() {
    // short final line, no previous break, do nothing
    assertLineBreakAtEndOfFile(
        "\"1234567890\";",
        "\"1234567890\"",
        "\"1234567890\"");

    // short final line, shift previous break to end
    assertLineBreakAtEndOfFile(
        "\"123456789012345678901234567890\";\"1234567890\"",
        "\"123456789012345678901234567890\";\n\"1234567890\"",
        "\"123456789012345678901234567890\"; \"1234567890\";\n");
    assertLineBreakAtEndOfFile(
        "var12345678901234567890123456 instanceof Object;",
        "var12345678901234567890123456 instanceof\nObject",
        "var12345678901234567890123456 instanceof Object;\n");

    // long final line, no previous break, add a break at end
    assertLineBreakAtEndOfFile(
        "\"1234567890\";\"12345678901234567890\";",
        "\"1234567890\";\"12345678901234567890\"",
        "\"1234567890\";\"12345678901234567890\";\n");

    // long final line, previous break, add a break at end
    assertLineBreakAtEndOfFile(
        "\"123456789012345678901234567890\";\"12345678901234567890\";",
        "\"123456789012345678901234567890\";\n\"12345678901234567890\"",
        "\"123456789012345678901234567890\";\n\"12345678901234567890\";\n");
  }

  private void assertLineBreakAtEndOfFile(String js,
      String expectedWithoutBreakAtEnd, String expectedWithBreakAtEnd) {
    assertEquals(expectedWithoutBreakAtEnd,
        parsePrint(js, newCompilerOptions(new CompilerOptionBuilder() {
          @Override
          void setOptions(CompilerOptions options) {
            options.setPrettyPrint(false);
            options.setLineBreak(false);
            options.setLineLengthThreshold(30);
            options.setPreferLineBreakAtEndOfFile(false);
          }
        })));
    assertEquals(expectedWithBreakAtEnd,
        parsePrint(js, newCompilerOptions(new CompilerOptionBuilder() {
          @Override
          void setOptions(CompilerOptions options) {
            options.setPrettyPrint(false);
            options.setLineBreak(false);
            options.setLineLengthThreshold(30);
            options.setPreferLineBreakAtEndOfFile(true);
          }
        })));
  }

  public void testPrettyPrinter() {
    // Ensure that the pretty printer inserts line breaks at appropriate
    // places.
    assertPrettyPrint("(function(){})();", "(function() {\n})();\n");
    assertPrettyPrint("var a = (function() {});alert(a);",
        "var a = function() {\n};\nalert(a);\n");

    // Check we correctly handle putting brackets around all if clauses so
    // we can put breakpoints inside statements.
    assertPrettyPrint("if (1) {}",
        "if (1) {\n" +
        "}\n");
    assertPrettyPrint("if (1) {alert(\"\");}",
        "if (1) {\n" +
        "  alert(\"\");\n" +
        "}\n");
    assertPrettyPrint("if (1)alert(\"\");",
        "if (1) {\n" +
        "  alert(\"\");\n" +
        "}\n");
    assertPrettyPrint("if (1) {alert();alert();}",
        "if (1) {\n" +
        "  alert();\n" +
        "  alert();\n" +
        "}\n");

    // Don't add blocks if they weren't there already.
    assertPrettyPrint("label: alert();",
        "label: alert();\n");

    // But if statements and loops get blocks automagically.
    assertPrettyPrint("if (1) alert();",
        "if (1) {\n" +
        "  alert();\n" +
        "}\n");
    assertPrettyPrint("for (;;) alert();",
        "for (;;) {\n" +
        "  alert();\n" +
        "}\n");

    assertPrettyPrint("while (1) alert();",
        "while (1) {\n" +
        "  alert();\n" +
        "}\n");

    // Do we put else clauses in blocks?
    assertPrettyPrint("if (1) {} else {alert(a);}",
        "if (1) {\n" +
        "} else {\n  alert(a);\n}\n");

    // Do we add blocks to else clauses?
    assertPrettyPrint("if (1) alert(a); else alert(b);",
        "if (1) {\n" +
        "  alert(a);\n" +
        "} else {\n" +
        "  alert(b);\n" +
        "}\n");

    // Do we put for bodies in blocks?
    assertPrettyPrint("for(;;) { alert();}",
        "for (;;) {\n" +
         "  alert();\n" +
         "}\n");
    assertPrettyPrint("for(;;) {}",
        "for (;;) {\n" +
        "}\n");
    assertPrettyPrint("for(;;) { alert(); alert(); }",
        "for (;;) {\n" +
        "  alert();\n" +
        "  alert();\n" +
        "}\n");

    // How about do loops?
    assertPrettyPrint("do { alert(); } while(true);",
        "do {\n" +
        "  alert();\n" +
        "} while (true);\n");

    // label?
    assertPrettyPrint("myLabel: { alert();}",
        "myLabel: {\n" +
        "  alert();\n" +
        "}\n");

    // Don't move the label on a loop, because then break {label} and
    // continue {label} won't work.
    assertPrettyPrint("myLabel: for(;;) continue myLabel;",
        "myLabel: for (;;) {\n" +
        "  continue myLabel;\n" +
        "}\n");

    assertPrettyPrint("var a;", "var a;\n");
    assertPrettyPrint("i--", "i--;\n");
    assertPrettyPrint("i++", "i++;\n");

    // There must be a space before and after binary operators.
    assertPrettyPrint("var foo = 3+5;",
        "var foo = 3 + 5;\n");

    // There should be spaces between the ternary operator
    assertPrettyPrint("var foo = bar ? 3 : null;",
        "var foo = bar ? 3 : null;\n");

    // Ensure that string literals after return and throw have a space.
    assertPrettyPrint("function foo() { return \"foo\"; }",
        "function foo() {\n  return \"foo\";\n}\n");
    assertPrettyPrint("throw \"foo\";",
        "throw \"foo\";");

    // Test that loops properly have spaces inserted.
    assertPrettyPrint("do{ alert(); } while(true);",
        "do {\n  alert();\n} while (true);\n");
    assertPrettyPrint("while(true) { alert(); }",
        "while (true) {\n  alert();\n}\n");
  }

  public void testPrettyPrinter2() {
    assertPrettyPrint(
        "if(true) f();",
        "if (true) {\n" +
        "  f();\n" +
        "}\n");

    assertPrettyPrint(
        "if (true) { f() } else { g() }",
        "if (true) {\n" +
        "  f();\n" +
        "} else {\n" +
        "  g();\n" +
        "}\n");

    assertPrettyPrint(
        "if(true) f(); for(;;) g();",
        "if (true) {\n" +
        "  f();\n" +
        "}\n" +
        "for (;;) {\n" +
        "  g();\n" +
        "}\n");
  }

  public void testPrettyPrinter3() {
    assertPrettyPrint(
        "try {} catch(e) {}if (1) {alert();alert();}",
        "try {\n" +
        "} catch (e) {\n" +
        "}\n" +
        "if (1) {\n" +
        "  alert();\n" +
        "  alert();\n" +
        "}\n");

    assertPrettyPrint(
        "try {} finally {}if (1) {alert();alert();}",
        "try {\n" +
        "} finally {\n" +
        "}\n" +
        "if (1) {\n" +
        "  alert();\n" +
        "  alert();\n" +
        "}\n");

    assertPrettyPrint(
        "try {} catch(e) {} finally {} if (1) {alert();alert();}",
        "try {\n" +
        "} catch (e) {\n" +
        "} finally {\n" +
        "}\n" +
        "if (1) {\n" +
        "  alert();\n" +
        "  alert();\n" +
        "}\n");
  }

  public void testPrettyPrinter4() {
    assertPrettyPrint(
        "function f() {}if (1) {alert();}",
        "function f() {\n" +
        "}\n" +
        "if (1) {\n" +
        "  alert();\n" +
        "}\n");

    assertPrettyPrint(
        "var f = function() {};if (1) {alert();}",
        "var f = function() {\n" +
        "};\n" +
        "if (1) {\n" +
        "  alert();\n" +
        "}\n");

    assertPrettyPrint(
        "(function() {})();if (1) {alert();}",
        "(function() {\n" +
        "})();\n" +
        "if (1) {\n" +
        "  alert();\n" +
        "}\n");

    assertPrettyPrint(
        "(function() {alert();alert();})();if (1) {alert();}",
        "(function() {\n" +
        "  alert();\n" +
        "  alert();\n" +
        "})();\n" +
        "if (1) {\n" +
        "  alert();\n" +
        "}\n");
  }

  public void testPrettyPrinter_arrow() throws Exception {
    languageMode = LanguageMode.ECMASCRIPT6;
    assertPrettyPrint("(a)=>123;", "(a) => 123;\n");
  }

  public void testPrettyPrinter_defaultValue() throws Exception {
    languageMode = LanguageMode.ECMASCRIPT6;
    assertPrettyPrint("(a=1)=>123;", "(a = 1) => 123;\n");
  }

  // For https://github.com/google/closure-compiler/issues/782
  public void testPrettyPrinter_spaceBeforeSingleQuote() throws Exception {
    assertPrettyPrint("var f = function() { return 'hello'; };",
        "var f = function() {\n" +
            "  return 'hello';\n" +
            "};\n",
        new CompilerOptionBuilder() {
          @Override
          void setOptions(CompilerOptions options) {
            options.setPreferSingleQuotes(true);
          }
        });
  }

  // For https://github.com/google/closure-compiler/issues/782
  public void testPrettyPrinter_spaceBeforeUnaryOperators() throws Exception {
    languageMode = LanguageMode.ECMASCRIPT6;

    assertPrettyPrint("var f = function() { return !b; };",
        "var f = function() {\n" +
            "  return !b;\n" +
            "};\n");
    assertPrettyPrint("var f = function*(){yield -b}",
        "var f = function*() {\n" +
            "  yield -b;\n" +
            "};\n");
    assertPrettyPrint("var f = function() { return +b; };",
        "var f = function() {\n" +
            "  return +b;\n" +
            "};\n");
    assertPrettyPrint("var f = function() { throw ~b; };",
        "var f = function() {\n" +
            "  throw ~b;\n" +
            "};\n");
    assertPrettyPrint("var f = function() { return ++b; };",
        "var f = function() {\n" +
            "  return ++b;\n" +
            "};\n");
    assertPrettyPrint("var f = function() { return --b; };",
        "var f = function() {\n" +
            "  return --b;\n" +
            "};\n");
  }

  public void testTypeAnnotations() {
    assertTypeAnnotations(
        "/** @constructor */ function Foo(){}",
        "/**\n * @constructor\n */\n"
        + "function Foo() {\n}\n");
  }

  public void testTypeAnnotationsTypeDef() {
    // TODO(johnlenz): It would be nice if there were some way to preserve
    // typedefs but currently they are resolved into the basic types in the
    // type registry.
    assertTypeAnnotations(
        "/** @typedef {Array<number>} */ goog.java.Long;\n"
        + "/** @param {!goog.java.Long} a*/\n"
        + "function f(a){};\n",
        "goog.java.Long;\n"
        + "/**\n"
        + " * @param {(Array<number>|null)} a\n"
        + " * @return {undefined}\n"
        + " */\n"
        + "function f(a) {\n}\n");
  }

  public void testTypeAnnotationsAssign() {
    assertTypeAnnotations("/** @constructor */ var Foo = function(){}",
        "/**\n * @constructor\n */\n"
        + "var Foo = function() {\n};\n");
  }

  public void testTypeAnnotationsNamespace() {
    assertTypeAnnotations("var a = {};"
        + "/** @constructor */ a.Foo = function(){}",
        "var a = {};\n"
        + "/**\n * @constructor\n */\n"
        + "a.Foo = function() {\n};\n");
  }

  public void testTypeAnnotationsMemberSubclass() {
    assertTypeAnnotations("var a = {};"
        + "/** @constructor */ a.Foo = function(){};"
        + "/** @constructor \n @extends {a.Foo} */ a.Bar = function(){}",
        "var a = {};\n"
        + "/**\n * @constructor\n */\n"
        + "a.Foo = function() {\n};\n"
        + "/**\n * @extends {a.Foo}\n"
        + " * @constructor\n */\n"
        + "a.Bar = function() {\n};\n");
  }

  public void testTypeAnnotationsInterface() {
    assertTypeAnnotations("var a = {};"
        + "/** @interface */ a.Foo = function(){};"
        + "/** @interface \n @extends {a.Foo} */ a.Bar = function(){}",
        "var a = {};\n"
        + "/**\n * @interface\n */\n"
        + "a.Foo = function() {\n};\n"
        + "/**\n * @extends {a.Foo}\n"
        + " * @interface\n */\n"
        + "a.Bar = function() {\n};\n");
  }

  public void testTypeAnnotationsMultipleInterface() {
    assertTypeAnnotations("var a = {};"
        + "/** @interface */ a.Foo1 = function(){};"
        + "/** @interface */ a.Foo2 = function(){};"
        + "/** @interface \n @extends {a.Foo1} \n @extends {a.Foo2} */"
        + "a.Bar = function(){}",
        "var a = {};\n"
        + "/**\n * @interface\n */\n"
        + "a.Foo1 = function() {\n};\n"
        + "/**\n * @interface\n */\n"
        + "a.Foo2 = function() {\n};\n"
        + "/**\n * @extends {a.Foo1}\n"
        + " * @extends {a.Foo2}\n"
        + " * @interface\n */\n"
        + "a.Bar = function() {\n};\n");
  }

  public void testTypeAnnotationsMember() {
    assertTypeAnnotations("var a = {};"
        + "/** @constructor */ a.Foo = function(){}"
        + "/** @param {string} foo\n"
        + "  * @return {number} */\n"
        + "a.Foo.prototype.foo = function(foo) { return 3; };"
        + "/** @type {string|undefined} */"
        + "a.Foo.prototype.bar = '';",
        "var a = {};\n"
        + "/**\n * @constructor\n */\n"
        + "a.Foo = function() {\n};\n"
        + "/**\n"
        + " * @param {string} foo\n"
        + " * @return {number}\n"
        + " */\n"
        + "a.Foo.prototype.foo = function(foo) {\n  return 3;\n};\n"
        + "/** @type {string} */\n"
        + "a.Foo.prototype.bar = \"\";\n");
  }

  public void testTypeAnnotationsImplements() {
    assertTypeAnnotations("var a = {};"
        + "/** @constructor */ a.Foo = function(){};\n"
        + "/** @interface */ a.I = function(){};\n"
        + "/** @interface */ a.I2 = function(){};\n"
        + "/** @constructor \n @extends {a.Foo}\n"
        + " * @implements {a.I} \n @implements {a.I2}\n"
        + "*/ a.Bar = function(){}",
        "var a = {};\n"
        + "/**\n * @constructor\n */\n"
        + "a.Foo = function() {\n};\n"
        + "/**\n * @interface\n */\n"
        + "a.I = function() {\n};\n"
        + "/**\n * @interface\n */\n"
        + "a.I2 = function() {\n};\n"
        + "/**\n * @extends {a.Foo}\n"
        + " * @implements {a.I}\n"
        + " * @implements {a.I2}\n * @constructor\n */\n"
        + "a.Bar = function() {\n};\n");
  }

  public void testU2UFunctionTypeAnnotation1() {
    assertTypeAnnotations(
        "/** @type {!Function} */ var x = function() {}",
        "/** @type {!Function} */\n" +
        "var x = function() {\n};\n");
  }

  public void testU2UFunctionTypeAnnotation2() {
    // TODO(johnlenz): we currently report the type of the RHS which is not
    // correct, we should export the type of the LHS.
    assertTypeAnnotations(
        "/** @type {Function} */ var x = function() {}",
        "/** @type {!Function} */\n" +
        "var x = function() {\n};\n");
  }

  public void testEmitUnknownParamTypesAsAllType() {
    assertTypeAnnotations(
        "var a = function(x) {}",
        "/**\n" +
        " * @param {?} x\n" +
        " * @return {undefined}\n" +
        " */\n" +
        "var a = function(x) {\n};\n");
  }

  public void testOptionalTypesAnnotation() {
    assertTypeAnnotations(
        "/**\n" +
        " * @param {string=} x \n" +
        " */\n" +
        "var a = function(x) {}",
        "/**\n" +
        " * @param {string=} x\n" +
        " * @return {undefined}\n" +
        " */\n" +
        "var a = function(x) {\n};\n");
  }

  public void testVariableArgumentsTypesAnnotation() {
    assertTypeAnnotations(
        "/**\n" +
        " * @param {...string} x \n" +
        " */\n" +
        "var a = function(x) {}",
        "/**\n" +
        " * @param {...string} x\n" +
        " * @return {undefined}\n" +
        " */\n" +
        "var a = function(x) {\n};\n");
  }

  public void testTempConstructor() {
    assertTypeAnnotations(
        "var x = function() {\n/**\n * @constructor\n */\nfunction t1() {}\n" +
        " /**\n * @constructor\n */\nfunction t2() {}\n" +
        " t1.prototype = t2.prototype}",
        "/**\n * @return {undefined}\n */\nvar x = function() {\n" +
        "  /**\n * @constructor\n */\n" +
        "function t1() {\n  }\n" +
        "  /**\n * @constructor\n */\n" +
        "function t2() {\n  }\n" +
        "  t1.prototype = t2.prototype;\n};\n"
    );
  }

  public void testEnumAnnotation1() {
    assertTypeAnnotations(
        "/** @enum {string} */ var Enum = {FOO: 'x', BAR: 'y'};",
        "/** @enum {string} */\nvar Enum = {FOO:\"x\", BAR:\"y\"};\n");
  }

  public void testEnumAnnotation2() {
    assertTypeAnnotations(
        "var goog = goog || {};" +
        "/** @enum {string} */ goog.Enum = {FOO: 'x', BAR: 'y'};" +
        "/** @const */ goog.Enum2 = goog.x ? {} : goog.Enum;",
        "var goog = goog || {};\n" +
        "/** @enum {string} */\ngoog.Enum = {FOO:\"x\", BAR:\"y\"};\n" +
        "/** @type {(Object|{})} */\ngoog.Enum2 = goog.x ? {} : goog.Enum;\n");
  }

  private void assertPrettyPrint(String js, String expected) {
    assertPrettyPrint(js, expected, new CompilerOptionBuilder() {
      @Override void setOptions(CompilerOptions options) { }
    });
  }

  private void assertPrettyPrint(String js, String expected,
                                 final CompilerOptionBuilder optionBuilder) {
    assertEquals(expected,
        parsePrint(js, newCompilerOptions(new CompilerOptionBuilder() {
          @Override
          void setOptions(CompilerOptions options) {
            options.setPrettyPrint(true);
            options.setLineBreak(false);
            options.setLineLengthThreshold(CodePrinter.DEFAULT_LINE_LENGTH_THRESHOLD);
            optionBuilder.setOptions(options);
          }
        })));
  }

  private void assertTypeAnnotations(String js, String expected) {
    assertEquals(expected,
        new CodePrinter.Builder(parse(js, true))
            .setCompilerOptions(newCompilerOptions(new CompilerOptionBuilder() {
              @Override
              void setOptions(CompilerOptions options) {
                options.setPrettyPrint(true);
                options.setLineBreak(false);
                options.setLineLengthThreshold(CodePrinter.DEFAULT_LINE_LENGTH_THRESHOLD);
              }
            }))
            .setOutputTypes(true)
            .setTypeRegistry(lastCompiler.getTypeRegistry())
            .build());
  }

  public void testSubtraction() {
    Compiler compiler = new Compiler();
    Node n = compiler.parseTestCode("x - -4");
    assertEquals(0, compiler.getErrorCount());

    assertEquals(
        "x- -4",
        printNode(n));
  }

  public void testFunctionWithCall() {
    assertPrint(
        "var user = new function() {"
        + "alert(\"foo\")}",
        "var user=new function(){"
        + "alert(\"foo\")}");
    assertPrint(
        "var user = new function() {"
        + "this.name = \"foo\";"
        + "this.local = function(){alert(this.name)};}",
        "var user=new function(){"
        + "this.name=\"foo\";"
        + "this.local=function(){alert(this.name)}}");
  }

  public void testLineLength() {
    // list
    assertLineLength("var aba,bcb,cdc",
        "var aba,bcb," +
        "\ncdc");

    // operators, and two breaks
    assertLineLength(
        "\"foo\"+\"bar,baz,bomb\"+\"whee\"+\";long-string\"\n+\"aaa\"",
        "\"foo\"+\"bar,baz,bomb\"+" +
        "\n\"whee\"+\";long-string\"+" +
        "\n\"aaa\"");

    // assignment
    assertLineLength("var abazaba=1234",
        "var abazaba=" +
        "\n1234");

    // statements
    assertLineLength("var abab=1;var bab=2",
        "var abab=1;" +
        "\nvar bab=2");

    // don't break regexes
    assertLineLength("var a=/some[reg](ex),with.*we?rd|chars/i;var b=a",
        "var a=/some[reg](ex),with.*we?rd|chars/i;" +
        "\nvar b=a");

    // don't break strings
    assertLineLength("var a=\"foo,{bar};baz\";var b=a",
        "var a=\"foo,{bar};baz\";" +
        "\nvar b=a");

    // don't break before post inc/dec
    assertLineLength("var a=\"a\";a++;var b=\"bbb\";",
        "var a=\"a\";a++;\n" +
        "var b=\"bbb\"");
  }

  private void assertLineLength(String js, String expected) {
    assertEquals(expected,
        parsePrint(js, newCompilerOptions(new CompilerOptionBuilder() {
          @Override
          void setOptions(CompilerOptions options) {
            options.setPrettyPrint(false);
            options.setLineBreak(true);
            options.setLineLengthThreshold(10);
          }
        })));
  }

  public void testParsePrintParse() {
    testReparse("3;");
    testReparse("var a = b;");
    testReparse("var x, y, z;");
    testReparse("try { foo() } catch(e) { bar() }");
    testReparse("try { foo() } catch(e) { bar() } finally { stuff() }");
    testReparse("try { foo() } finally { stuff() }");
    testReparse("throw 'me'");
    testReparse("function foo(a) { return a + 4; }");
    testReparse("function foo() { return; }");
    testReparse("var a = function(a, b) { foo(); return a + b; }");
    testReparse("b = [3, 4, 'paul', \"Buchhe it\",,5];");
    testReparse("v = (5, 6, 7, 8)");
    testReparse("d = 34.0; x = 0; y = .3; z = -22");
    testReparse("d = -x; t = !x + ~y;");
    testReparse("'hi'; /* just a test */ stuff(a,b) \n" +
            " foo(); // and another \n" +
            " bar();");
    testReparse("a = b++ + ++c; a = b++-++c; a = - --b; a = - ++b;");
    testReparse("a++; b= a++; b = ++a; b = a--; b = --a; a+=2; b-=5");
    testReparse("a = (2 + 3) * 4;");
    testReparse("a = 1 + (2 + 3) + 4;");
    testReparse("x = a ? b : c; x = a ? (b,3,5) : (foo(),bar());");
    testReparse("a = b | c || d ^ e " +
            "&& f & !g != h << i <= j < k >>> l > m * n % !o");
    testReparse("a == b; a != b; a === b; a == b == a;" +
            " (a == b) == a; a == (b == a);");
    testReparse("if (a > b) a = b; if (b < 3) a = 3; else c = 4;");
    testReparse("if (a == b) { a++; } if (a == 0) { a++; } else { a --; }");
    testReparse("for (var i in a) b += i;");
    testReparse("for (var i = 0; i < 10; i++){ b /= 2;" +
            " if (b == 2)break;else continue;}");
    testReparse("for (x = 0; x < 10; x++) a /= 2;");
    testReparse("for (;;) a++;");
    testReparse("while(true) { blah(); }while(true) blah();");
    testReparse("do stuff(); while(a>b);");
    testReparse("[0, null, , true, false, this];");
    testReparse("s.replace(/absc/, 'X').replace(/ab/gi, 'Y');");
    testReparse("new Foo; new Bar(a, b,c);");
    testReparse("with(foo()) { x = z; y = t; } with(bar()) a = z;");
    testReparse("delete foo['bar']; delete foo;");
    testReparse("var x = { 'a':'paul', 1:'3', 2:(3,4) };");
    testReparse("switch(a) { case 2: case 3: stuff(); break;" +
        "case 4: morestuff(); break; default: done();}");
    testReparse("x = foo['bar'] + foo['my stuff'] + foo[bar] + f.stuff;");
    testReparse("a.v = b.v; x['foo'] = y['zoo'];");
    testReparse("'test' in x; 3 in x; a in x;");
    testReparse("'foo\"bar' + \"foo'c\" + 'stuff\\n and \\\\more'");
    testReparse("x.__proto__;");
  }

  private void testReparse(String code) {
    Compiler compiler = new Compiler();
    Node parse1 = parse(code);
    Node parse2 = parse(new CodePrinter.Builder(parse1).build());
    String explanation = parse1.checkTreeEquals(parse2);
    assertNull("\nExpected: " + compiler.toSource(parse1) +
        "\nResult: " + compiler.toSource(parse2) +
        "\n" + explanation, explanation);
  }

  public void testDoLoopIECompatibility() {
    // Do loops within IFs cause syntax errors in IE6 and IE7.
    assertPrint("function f(){if(e1){do foo();while(e2)}else foo()}",
        "function f(){if(e1){do foo();while(e2)}else foo()}");

    assertPrint("function f(){if(e1)do foo();while(e2)else foo()}",
        "function f(){if(e1){do foo();while(e2)}else foo()}");

    assertPrint("if(x){do{foo()}while(y)}else bar()",
        "if(x){do foo();while(y)}else bar()");

    assertPrint("if(x)do{foo()}while(y);else bar()",
        "if(x){do foo();while(y)}else bar()");

    assertPrint("if(x){do{foo()}while(y)}",
        "if(x){do foo();while(y)}");

    assertPrint("if(x)do{foo()}while(y);",
        "if(x){do foo();while(y)}");

    assertPrint("if(x)A:do{foo()}while(y);",
        "if(x){A:do foo();while(y)}");

    assertPrint("var i = 0;a: do{b: do{i++;break b;} while(0);} while(0);",
        "var i=0;a:do{b:do{i++;break b}while(0)}while(0)");
  }

  public void testFunctionSafariCompatibility() {
    // Functions within IFs cause syntax errors on Safari.
    assertPrint("function f(){if(e1){function goo(){return true}}else foo()}",
        "function f(){if(e1){function goo(){return true}}else foo()}");

    assertPrint("function f(){if(e1)function goo(){return true}else foo()}",
        "function f(){if(e1){function goo(){return true}}else foo()}");

    assertPrint("if(e1){function goo(){return true}}",
        "if(e1){function goo(){return true}}");

    assertPrint("if(e1)function goo(){return true}",
        "if(e1){function goo(){return true}}");

    assertPrint("if(e1)A:function goo(){return true}",
        "if(e1){A:function goo(){return true}}");
  }

  public void testExponents() {
    assertPrintNumber("1", 1);
    assertPrintNumber("10", 10);
    assertPrintNumber("100", 100);
    assertPrintNumber("1E3", 1000);
    assertPrintNumber("1E4", 10000);
    assertPrintNumber("1E5", 100000);
    assertPrintNumber("-1", -1);
    assertPrintNumber("-10", -10);
    assertPrintNumber("-100", -100);
    assertPrintNumber("-1E3", -1000);
    assertPrintNumber("-12341234E4", -123412340000L);
    assertPrintNumber("1E18", 1000000000000000000L);
    assertPrintNumber("1E5", 100000.0);
    assertPrintNumber("100000.1", 100000.1);

    assertPrintNumber("1E-6", 0.000001);
    assertPrintNumber("-0x38d7ea4c68001", -0x38d7ea4c68001L);
    assertPrintNumber("0x38d7ea4c68001", 0x38d7ea4c68001L);
    assertPrintNumber("0x7fffffffffffffff", 0x7fffffffffffffffL);

    assertPrintNumber("-1.01", -1.01);
    assertPrintNumber("-.01", -0.01);
    assertPrintNumber(".01", 0.01);
    assertPrintNumber("1.01", 1.01);
  }

  public void testBiggerThanMaxLongNumericLiterals() {
    // Since ECMAScript implements IEEE 754 "round to nearest, ties to even",
    // any literal in the range [0x7ffffffffffffe00,0x8000000000000400] will
    // round to the same value, namely 2^63. The fact that we print this as
    // 2^63-1 doesn't matter, since it must be rounded back to 2^63 at runtime.
    // See:
    //   http://www.ecma-international.org/ecma-262/5.1/#sec-8.5
    assertPrint("9223372036854775808", "0x7fffffffffffffff");
    assertPrint("0x8000000000000000", "0x7fffffffffffffff");
    languageMode = LanguageMode.ECMASCRIPT6;
    assertPrint(
        "0b1000000000000000000000000000000000000000000000000000000000000000",
        "0x7fffffffffffffff");
    assertPrint("0o1000000000000000000000", "0x7fffffffffffffff");
  }

  // Make sure to test as both a String and a Node, because
  // negative numbers do not parse consistently from strings.
  private void assertPrintNumber(String expected, double number) {
    assertPrint(String.valueOf(number), expected);
    assertPrintNode(expected, Node.newNumber(number));
  }

  private void assertPrintNumber(String expected, int number) {
    assertPrint(String.valueOf(number), expected);
    assertPrintNode(expected, Node.newNumber(number));
  }

  public void testDirectEval() {
    assertPrint("eval('1');", "eval(\"1\")");
  }

  public void testIndirectEval() {
    Node n = parse("eval('1');");
    assertPrintNode("eval(\"1\")", n);
    n.getFirstChild().getFirstChild().getFirstChild().putBooleanProp(
        Node.DIRECT_EVAL, false);
    assertPrintNode("(0,eval)(\"1\")", n);
  }

  public void testFreeCall1() {
    assertPrint("foo(a);", "foo(a)");
    assertPrint("x.foo(a);", "x.foo(a)");
  }

  public void testFreeCall2() {
    Node n = parse("foo(a);");
    assertPrintNode("foo(a)", n);
    Node call =  n.getFirstChild().getFirstChild();
    assertTrue(call.isCall());
    call.putBooleanProp(Node.FREE_CALL, true);
    assertPrintNode("foo(a)", n);
  }

  public void testFreeCall3() {
    Node n = parse("x.foo(a);");
    assertPrintNode("x.foo(a)", n);
    Node call =  n.getFirstChild().getFirstChild();
    assertTrue(call.isCall());
    call.putBooleanProp(Node.FREE_CALL, true);
    assertPrintNode("(0,x.foo)(a)", n);
  }

  public void testPrintScript() {
    // Verify that SCRIPT nodes not marked as synthetic are printed as
    // blocks.
    Node ast = new Node(Token.SCRIPT,
        new Node(Token.EXPR_RESULT, Node.newString("f")),
        new Node(Token.EXPR_RESULT, Node.newString("g")));
    String result = new CodePrinter.Builder(ast).setPrettyPrint(true).build();
    assertEquals("\"f\";\n\"g\";\n", result);
  }

  public void testObjectLit() {
    assertPrint("({x:1})", "({x:1})");
    assertPrint("var x=({x:1})", "var x={x:1}");
    assertPrint("var x={'x':1}", "var x={\"x\":1}");
    assertPrint("var x={1:1}", "var x={1:1}");
    assertPrint("({},42)+0", "({},42)+0");
  }

  public void testObjectLit2() {
    assertPrint("var x={1:1}", "var x={1:1}");
    assertPrint("var x={'1':1}", "var x={1:1}");
    assertPrint("var x={'1.0':1}", "var x={\"1.0\":1}");
    assertPrint("var x={1.5:1}", "var x={\"1.5\":1}");

  }

  public void testObjectLit3() {
    assertPrint("var x={3E9:1}",
                "var x={3E9:1}");
    assertPrint("var x={'3000000000':1}", // More than 31 bits
                "var x={3E9:1}");
    assertPrint("var x={'3000000001':1}",
                "var x={3000000001:1}");
    assertPrint("var x={'6000000001':1}",  // More than 32 bits
                "var x={6000000001:1}");
    assertPrint("var x={\"12345678901234567\":1}",  // More than 53 bits
                "var x={\"12345678901234567\":1}");
  }

  public void testObjectLit4() {
    // More than 128 bits.
    assertPrint(
        "var x={\"123456789012345671234567890123456712345678901234567\":1}",
        "var x={\"123456789012345671234567890123456712345678901234567\":1}");
  }

  public void testExtendedObjectLit() {
    languageMode = LanguageMode.ECMASCRIPT6;
    assertPrintSame("var a={b}");
    assertPrintSame("var a={b,c}");
    assertPrintSame("var a={b,c:d,e}");
    assertPrintSame("var a={b,c(){},d,e:f}");
  }

  public void testComputedProperties() {
    languageMode = LanguageMode.ECMASCRIPT6;

    assertPrintSame("var a={[b]:c}");
    assertPrintSame("var a={[b+3]:c}");

    assertPrintSame("var a={[b](){}}");
    assertPrintSame("var a={[b](){alert(foo)}}");
    assertPrintSame("var a={*[b](){yield\"foo\"}}");
    assertPrintSame("var a={[b]:()=>c}");

    assertPrintSame("var a={get [b](){return null}}");
    assertPrintSame("var a={set [b](val){window.b=val}}");
  }

  public void testComputedPropertiesClassMethods() {
    languageMode = LanguageMode.ECMASCRIPT6;

    assertPrintSame("class C{[m](){}}");

    assertPrintSame("class C{[\"foo\"+bar](){alert(1)}}");
  }

  public void testGetter() {
    assertPrint("var x = {}", "var x={}");
    assertPrint("var x = {get a() {return 1}}", "var x={get a(){return 1}}");
    assertPrint(
      "var x = {get a() {}, get b(){}}",
      "var x={get a(){},get b(){}}");

    assertPrint(
      "var x = {get 'a'() {return 1}}",
      "var x={get \"a\"(){return 1}}");

    assertPrint(
      "var x = {get 1() {return 1}}",
      "var x={get 1(){return 1}}");

    assertPrint(
      "var x = {get \"()\"() {return 1}}",
      "var x={get \"()\"(){return 1}}");

    languageMode = LanguageMode.ECMASCRIPT5;
    assertPrintSame("var x={get function(){return 1}}");

  }

  public void testGetterInEs3() {
    // Getters and setters and not supported in ES3 but if someone sets the
    // the ES3 output mode on an AST containing them we still produce them.
    languageMode = LanguageMode.ECMASCRIPT3;

    Node getter = Node.newString(Token.GETTER_DEF, "f");
    getter.addChildToBack(IR.function(IR.name(""), IR.paramList(), IR.block()));
    assertPrintNode("({get f(){}})",
        IR.exprResult(IR.objectlit(getter)));
  }


  public void testSetter() {
    assertPrint("var x = {}", "var x={}");
    assertPrint(
       "var x = {set a(y) {return 1}}",
       "var x={set a(y){return 1}}");

    assertPrint(
      "var x = {get 'a'() {return 1}}",
      "var x={get \"a\"(){return 1}}");

    assertPrint(
      "var x = {set 1(y) {return 1}}",
      "var x={set 1(y){return 1}}");

    assertPrint(
      "var x = {set \"(x)\"(y) {return 1}}",
      "var x={set \"(x)\"(y){return 1}}");

    languageMode = LanguageMode.ECMASCRIPT5;
    assertPrintSame("var x={set function(x){}}");
  }

  public void testSetterInEs3() {
    // Getters and setters and not supported in ES3 but if someone sets the
    // the ES3 output mode on an AST containing them we still produce them.
    languageMode = LanguageMode.ECMASCRIPT3;

    Node getter = Node.newString(Token.SETTER_DEF, "f");
    getter.addChildToBack(IR.function(
        IR.name(""), IR.paramList(IR.name("a")), IR.block()));
    assertPrintNode("({set f(a){}})",
        IR.exprResult(IR.objectlit(getter)));
  }

  public void testNegCollapse() {
    // Collapse the negative symbol on numbers at generation time,
    // to match the Rhino behavior.
    assertPrint("var x = - - 2;", "var x=2");
    assertPrint("var x = - (2);", "var x=-2");
  }

  public void testStrict() {
    String result = new CodePrinter.Builder(parse("var x", true))
        .setCompilerOptions(newCompilerOptions(new CompilerOptionBuilder() {
          @Override
          void setOptions(CompilerOptions options) {
            options.setPrettyPrint(false);
            options.setLineBreak(false);
            options.setLineLengthThreshold(0);
          }
        }))
        .setOutputTypes(false)
        .setTypeRegistry(lastCompiler.getTypeRegistry())
        .setTagAsStrict(true)
        .build();
    assertEquals("'use strict';var x", result);
  }

  public void testArrayLiteral() {
    assertPrint("var x = [,];", "var x=[,]");
    assertPrint("var x = [,,];", "var x=[,,]");
    assertPrint("var x = [,s,,];", "var x=[,s,,]");
    assertPrint("var x = [,s];", "var x=[,s]");
    assertPrint("var x = [s,];", "var x=[s]");
  }

  public void testZero() {
    assertPrint("var x ='\\0';", "var x=\"\\x00\"");
    assertPrint("var x ='\\x00';", "var x=\"\\x00\"");
    assertPrint("var x ='\\u0000';", "var x=\"\\x00\"");
    assertPrint("var x ='\\u00003';", "var x=\"\\x003\"");
  }

  public void testOctalInString() {
    assertPrint("var x ='\\0';", "var x=\"\\x00\"");
    assertPrint("var x ='\\07';", "var x=\"\\u0007\"");

    // Octal 12 = Hex 0A = \n
    assertPrint("var x ='\\012';", "var x=\"\\n\"");

    // Octal 13 = Hex 0B = \v, but we print it as \x0B. See issue 601.
    assertPrint("var x ='\\013';", "var x=\"\\x0B\"");

    // Octal 34 = Hex 1C
    assertPrint("var x ='\\034';", "var x=\"\\u001c\"");

    // 8 and 9 are not octal digits
    assertPrint("var x ='\\08';", "var x=\"\\x008\"");
    assertPrint("var x ='\\09';", "var x=\"\\x009\"");

    // Only the first two digits are part of the octal literal.
    assertPrint("var x ='\\01234';", "var x=\"\\n34\"");
  }

  public void testOctalInStringNoLeadingZero() {
    assertPrint("var x ='\\7';", "var x=\"\\u0007\"");

    // Octal 12 = Hex 0A = \n
    assertPrint("var x ='\\12';", "var x=\"\\n\"");

    // Octal 13 = Hex 0B = \v, but we print it as \x0B. See issue 601.
    assertPrint("var x ='\\13';", "var x=\"\\x0B\"");

    // Octal 34 = Hex 1C
    assertPrint("var x ='\\34';", "var x=\"\\u001c\"");

    // Octal 240 = Hex A0
    assertPrint("var x ='\\240';", "var x=\"\\u00a0\"");

    // Only the first three digits are part of the octal literal.
    assertPrint("var x ='\\2400';", "var x=\"\\u00a00\"");

    // Only the first two digits are part of the octal literal because '8'
    // is not an octal digit.
    // Octal 67 = Hex 37 = "7"
    assertPrint("var x ='\\6789';", "var x=\"789\"");

    // 8 and 9 are not octal digits. '\' is ignored and the digit
    // is just a regular character.
    assertPrint("var x ='\\8';", "var x=\"8\"");
    assertPrint("var x ='\\9';", "var x=\"9\"");

    // Only the first three digits are part of the octal literal.
    // Octal 123 = Hex 53 = "S"
    assertPrint("var x ='\\1234';", "var x=\"S4\"");
  }

  public void testUnicode() {
    assertPrint("var x ='\\x0f';", "var x=\"\\u000f\"");
    assertPrint("var x ='\\x68';", "var x=\"h\"");
    assertPrint("var x ='\\x7f';", "var x=\"\\u007f\"");
  }

  // Separate from testNumericKeys() so we can set allowWarnings.
  public void testOctalNumericKey() {
    allowWarnings = true;
    languageMode = LanguageMode.ECMASCRIPT6;

    assertPrint("var x = {010: 1};", "var x={8:1}");
  }

  public void testNumericKeys() {
    assertPrint("var x = {'010': 1};", "var x={\"010\":1}");

    assertPrint("var x = {0x10: 1};", "var x={16:1}");
    assertPrint("var x = {'0x10': 1};", "var x={\"0x10\":1}");

    // I was surprised at this result too.
    assertPrint("var x = {.2: 1};", "var x={\"0.2\":1}");
    assertPrint("var x = {'.2': 1};", "var x={\".2\":1}");

    assertPrint("var x = {0.2: 1};", "var x={\"0.2\":1}");
    assertPrint("var x = {'0.2': 1};", "var x={\"0.2\":1}");
  }

  public void testIssue582() {
    assertPrint("var x = -0.0;", "var x=-0");
  }

  public void testIssue942() {
    assertPrint("var x = {0: 1};", "var x={0:1}");
  }

  public void testIssue601() {
    assertPrint("'\\v' == 'v'", "\"\\v\"==\"v\"");
    assertPrint("'\\u000B' == '\\v'", "\"\\x0B\"==\"\\v\"");
    assertPrint("'\\x0B' == '\\v'", "\"\\x0B\"==\"\\v\"");
  }

  public void testIssue620() {
    assertPrint("alert(/ / / / /);", "alert(/ // / /)");
    assertPrint("alert(/ // / /);", "alert(/ // / /)");
  }

  public void testIssue5746867() {
    assertPrint("var a = { '$\\\\' : 5 };", "var a={\"$\\\\\":5}");
  }

  public void testCommaSpacing() {
    assertPrint("var a = (b = 5, c = 5);",
        "var a=(b=5,c=5)");
    assertPrettyPrint("var a = (b = 5, c = 5);",
        "var a = (b = 5, c = 5);\n");
  }

  public void testManyCommas() {
    int numCommas = 10000;
    List<String> numbers = Lists.newArrayList("0", "1");
    Node current = new Node(Token.COMMA, Node.newNumber(0), Node.newNumber(1));
    for (int i = 2; i < numCommas; i++) {
      current = new Node(Token.COMMA, current);

      // 1000 is printed as 1E3, and screws up our test.
      int num = i % 1000;
      numbers.add(String.valueOf(num));
      current.addChildToBack(Node.newNumber(num));
    }

    String expected = Joiner.on(",").join(numbers);
    String actual = printNode(current).replace("\n", "");
    assertEquals(expected, actual);
  }

  public void testManyAdds() {
    int numAdds = 10000;
    List<String> numbers = Lists.newArrayList("0", "1");
    Node current = new Node(Token.ADD, Node.newNumber(0), Node.newNumber(1));
    for (int i = 2; i < numAdds; i++) {
      current = new Node(Token.ADD, current);

      // 1000 is printed as 1E3, and screws up our test.
      int num = i % 1000;
      numbers.add(String.valueOf(num));
      current.addChildToBack(Node.newNumber(num));
    }

    String expected = Joiner.on("+").join(numbers);
    String actual = printNode(current).replace("\n", "");
    assertEquals(expected, actual);
  }

  public void testMinusNegativeZero() {
    // Negative zero is weird, because we have to be able to distinguish
    // it from positive zero (there are some subtle differences in behavior).
    assertPrint("x- -0", "x- -0");
  }

  public void testStringEscapeSequences() {
    // From the SingleEscapeCharacter grammar production.
    assertPrintSame("var x=\"\\b\"");
    assertPrintSame("var x=\"\\f\"");
    assertPrintSame("var x=\"\\n\"");
    assertPrintSame("var x=\"\\r\"");
    assertPrintSame("var x=\"\\t\"");
    assertPrintSame("var x=\"\\v\"");
    assertPrint("var x=\"\\\"\"", "var x='\"'");
    assertPrint("var x=\"\\\'\"", "var x=\"'\"");

    // From the LineTerminator grammar
    assertPrint("var x=\"\\u000A\"", "var x=\"\\n\"");
    assertPrint("var x=\"\\u000D\"", "var x=\"\\r\"");
    assertPrintSame("var x=\"\\u2028\"");
    assertPrintSame("var x=\"\\u2029\"");

    // Now with regular expressions.
    assertPrintSame("var x=/\\b/");
    assertPrintSame("var x=/\\f/");
    assertPrintSame("var x=/\\n/");
    assertPrintSame("var x=/\\r/");
    assertPrintSame("var x=/\\t/");
    assertPrintSame("var x=/\\v/");
    assertPrintSame("var x=/\\u000A/");
    assertPrintSame("var x=/\\u000D/");
    assertPrintSame("var x=/\\u2028/");
    assertPrintSame("var x=/\\u2029/");
  }

  public void testKeywordProperties1() {
    languageMode = LanguageMode.ECMASCRIPT5;
    assertPrintSame("x.foo=2");
    assertPrintSame("x.function=2");

    languageMode = LanguageMode.ECMASCRIPT3;
    assertPrintSame("x.foo=2");
  }

  public void testKeywordProperties1a() {
    languageMode = LanguageMode.ECMASCRIPT5;
    Node nodes = parse("x.function=2");
    languageMode = LanguageMode.ECMASCRIPT3;
    assertPrintNode("x[\"function\"]=2", nodes);
  }

  public void testKeywordProperties2() {
    languageMode = LanguageMode.ECMASCRIPT5;
    assertPrintSame("x={foo:2}");
    assertPrintSame("x={function:2}");

    languageMode = LanguageMode.ECMASCRIPT3;
    assertPrintSame("x={foo:2}");
  }

  public void testKeywordProperties2a() {
    languageMode = LanguageMode.ECMASCRIPT5;
    Node nodes = parse("x={function:2}");
    languageMode = LanguageMode.ECMASCRIPT3;
    assertPrintNode("x={\"function\":2}", nodes);
  }

  public void testIssue1062() {
    assertPrintSame("3*(4%3*5)");
  }

  public void testPreserveTypeAnnotations() {
    preserveTypeAnnotations = true;
    assertPrintSame("/**@type {foo} */var bar");
    assertPrintSame(
        "function/** void */f(/** string */s,/** number */n){}");

    preserveTypeAnnotations = false;
    assertPrint("/** @type {foo} */\nvar bar;", "var bar");
  }

  public void testDefaultParameters() {
    languageMode = LanguageMode.ECMASCRIPT6;
    assertPrintSame("function f(a=0){}");
    assertPrintSame("function f(a,b=0){}");
  }

  public void testRestParameters() {
    languageMode = LanguageMode.ECMASCRIPT6;
    assertPrintSame("function f(...args){}");
    assertPrintSame("function f(first,...rest){}");
  }

  public void testDefaultParametersWithRestParameters() {
    languageMode = LanguageMode.ECMASCRIPT6;
    assertPrintSame("function f(first=0,...args){}");
    assertPrintSame("function f(first,second=0,...rest){}");
  }

  public void testSpreadExpression() {
    languageMode = LanguageMode.ECMASCRIPT6;
    assertPrintSame("f(...args)");
    assertPrintSame("f(...arrayOfArrays[0])");
    assertPrintSame("f(...[1,2,3])");
  }

  public void testClass() {
    languageMode = LanguageMode.ECMASCRIPT6;
    assertPrintSame("class C{}");
    assertPrintSame("(class C{})");
    assertPrintSame("class C extends D{}");
    assertPrintSame("class C{static member(){}}");
    assertPrintSame("class C{member(){}get f(){}}");
    assertPrintSame("var x=class C{}");
  }

  public void testClassPretty() {
    languageMode = LanguageMode.ECMASCRIPT6;
    assertPrettyPrint(
        "class C{}",
        "class C {\n}\n");
    // TODO(johnlenz): fix line breaks
    assertPrettyPrint(
        "class C{member(){}get f(){}}",
        "class C {\n" +
        "  member() {\n" +
        "  }get f() {\n" +
        "  }\n" +
        "}\n");
    assertPrettyPrint(
        "var x=class C{}",
        "var x = class C {\n};\n");
  }

  public void testSuper() {
    languageMode = LanguageMode.ECMASCRIPT6;
    assertPrintSame("class C extends foo(){}");
    assertPrintSame("class C extends m.foo(){}");
    assertPrintSame("class C extends D{member(){super.foo()}}");
  }

  public void testGeneratorYield1() {
    languageMode = LanguageMode.ECMASCRIPT6;
    assertPrintSame("function*f(){yield 1}");
    assertPrintSame("function*f(){yield 1?0:2}");
    assertPrintSame("function*f(){yield 1,0}");
    assertPrintSame("function*f(){1,yield 0}");
    assertPrintSame("function*f(){yield(a=0)}");
    assertPrintSame("function*f(){a=yield 0}");
    assertPrintSame("function*f(){(yield 1)+(yield 1)}");
  }

  public void testMemberGeneratorYield1() {
    languageMode = LanguageMode.ECMASCRIPT6;
    assertPrintSame("class C{*member(){(yield 1)+(yield 1)}}");
    assertPrintSame("var obj={*member(){(yield 1)+(yield 1)}}");
  }

  public void testArrowFunction() {
    languageMode = LanguageMode.ECMASCRIPT6;
    assertPrintSame("()=>1");
    assertPrint("(()=>1)", "()=>1");
    assertPrintSame("()=>{}");
    assertPrint("a=>b", "(a)=>b");
    assertPrint("(a=>b)(1)", "((a)=>b)(1)");
    assertPrintSame("var z={x:(a)=>1}");
    assertPrint("(a,b)=>b", "(a,b)=>b");
  }

  public void testDeclarations() {
    languageMode = LanguageMode.ECMASCRIPT6;
    assertPrintSame("let x");
    assertPrintSame("let x,y");
    assertPrintSame("let x=1");
    assertPrintSame("let x=1,y=2");
    assertPrintSame("if(a){let x}");

    assertPrintSame("const x=1");
    assertPrintSame("const x=1,y=2");
    assertPrintSame("if(a){const x=1}");

    assertPrintSame("function f(){}");
    assertPrintSame("if(a){function f(){}}");
    assertPrintSame("if(a)(function(){})");

    assertPrintSame("class f{}");
    assertPrintSame("if(a){class f{}}");
    assertPrintSame("if(a)(class{})");
  }

  public void testImports() {
    languageMode = LanguageMode.ECMASCRIPT6;
    assertPrintSame("import x from\"foo\"");
    assertPrintSame("import\"foo\"");
    assertPrintSame("import x,{a as b}from\"foo\"");
    assertPrintSame("import{a as b,c as d}from\"foo\"");
    assertPrintSame("import x,{a}from\"foo\"");
    assertPrintSame("import{a,c}from\"foo\"");
    assertPrintSame("import x,*as f from\"foo\"");
    assertPrintSame("import*as f from\"foo\"");
  }

  public void testExports() {
    languageMode = LanguageMode.ECMASCRIPT6;
    // export declarations
    assertPrintSame("export var x=1");
    assertPrintSame("export let x=1");
    assertPrintSame("export const x=1");
    assertPrintSame("export function f(){}");
    assertPrintSame("export class f{}");

    // export all from
    assertPrint("export * from 'a.b.c'", "export*from\"a.b.c\"");

    // from
    assertPrintSame("export{a}from\"a.b.c\"");
    assertPrintSame("export{a as x}from\"a.b.c\"");
    assertPrintSame("export{a,b}from\"a.b.c\"");
    assertPrintSame("export{a as x,b as y}from\"a.b.c\"");
    assertPrintSame("export{a}");
    assertPrintSame("export{a as x}");

    assertPrintSame("export{a,b}");
    assertPrintSame("export{a as x,b as y}");

    // export default
    assertPrintSame("export default x");
    assertPrintSame("export default 1");
  }

  public void testTemplateLiteral() {
    languageMode = LanguageMode.ECMASCRIPT6;
    assertPrintSame("`hello`");
    assertPrint("`hel\rlo`", "`hel\nlo`");
    assertPrint("`hel\r\nlo`", "`hel\nlo`");

    assertPrintSame("`hello${world}!`");
    assertPrintSame("`hello${world} ${name}!`");

    assertPrintSame("`hello${(function(){let x=3})()}`");
    assertPrintSame("(function(){})()`${(function(){})()}`");
    assertPrintSame("url`hello`");
    assertPrintSame("url(`hello`)");
  }
}<|MERGE_RESOLUTION|>--- conflicted
+++ resolved
@@ -25,109 +25,7 @@
 
 import java.util.List;
 
-<<<<<<< HEAD
 public class CodePrinterTest extends CodePrinterTestBase {
-=======
-
-public class CodePrinterTest extends TestCase {
-  // If this is set, ignore parse warnings and only fail the test
-  // for parse errors.
-  private boolean allowWarnings = false;
-
-  private boolean trustedStrings = true;
-  private boolean preserveTypeAnnotations = false;
-  private Compiler lastCompiler = null;
-  private LanguageMode languageMode = LanguageMode.ECMASCRIPT5;
-
-  @Override public void setUp() {
-    allowWarnings = false;
-    preserveTypeAnnotations = false;
-    trustedStrings = true;
-    lastCompiler = null;
-    languageMode = LanguageMode.ECMASCRIPT5;
-  }
-
-  Node parse(String js) {
-    return parse(js, false);
-  }
-
-  Node parse(String js, boolean checkTypes) {
-    Compiler compiler = new Compiler();
-    lastCompiler = compiler;
-    CompilerOptions options = new CompilerOptions();
-    options.setTrustedStrings(trustedStrings);
-    options.preserveTypeAnnotations = preserveTypeAnnotations;
-
-    // Allow getters and setters.
-    options.setLanguageIn(languageMode);
-    compiler.initOptions(options);
-    Node n = compiler.parseTestCode(js);
-
-    if (checkTypes) {
-      DefaultPassConfig passConfig = new DefaultPassConfig(null);
-      CompilerPass typeResolver = passConfig.resolveTypes.create(compiler);
-      Node externs = new Node(Token.SCRIPT);
-      externs.setInputId(new InputId("externs"));
-      Node externAndJsRoot = new Node(Token.BLOCK, externs, n);
-      externAndJsRoot.setIsSyntheticBlock(true);
-      typeResolver.process(externs, n);
-      CompilerPass inferTypes = passConfig.inferTypes.create(compiler);
-      inferTypes.process(externs, n);
-    }
-
-    checkUnexpectedErrorsOrWarnings(compiler, 0);
-    return n;
-  }
-
-  private void checkUnexpectedErrorsOrWarnings(
-      Compiler compiler, int expected) {
-    int actual = compiler.getErrors().length;
-    if (!allowWarnings) {
-      actual += compiler.getWarnings().length;
-    }
-
-    if (actual != expected) {
-      String msg = "";
-      for (JSError err : compiler.getErrors()) {
-        msg += "Error:" + err + "\n";
-      }
-      if (!allowWarnings) {
-        for (JSError err : compiler.getWarnings()) {
-          msg += "Warning:" + err + "\n";
-        }
-      }
-      assertEquals("Unexpected warnings or errors.\n " + msg, expected, actual);
-    }
-  }
-
-  String parsePrint(String js, CompilerOptions options) {
-    return new CodePrinter.Builder(parse(js)).setCompilerOptions(options).build();
-  }
-
-  private abstract class CompilerOptionBuilder {
-    abstract void setOptions(CompilerOptions options);
-  }
-
-  CompilerOptions newCompilerOptions(CompilerOptionBuilder builder) {
-    CompilerOptions options = new CompilerOptions();
-    options.setTrustedStrings(trustedStrings);
-    options.preserveTypeAnnotations = preserveTypeAnnotations;
-    options.setLanguageOut(languageMode);
-    builder.setOptions(options);
-    return options;
-  }
-
-  String printNode(Node n) {
-    CompilerOptions options = new CompilerOptions();
-    options.setLineLengthThreshold(CodePrinter.DEFAULT_LINE_LENGTH_THRESHOLD);
-    options.setLanguageOut(languageMode);
-    return new CodePrinter.Builder(n).setCompilerOptions(options).build();
-  }
-
-  void assertPrintNode(String expectedJs, Node ast) {
-    assertEquals(expectedJs, printNode(ast));
-  }
->>>>>>> cb3d5a73
 
   public void testPrint() {
     assertPrint("10 + a + b", "10+a+b");
@@ -600,24 +498,6 @@
     assertPrint("(64).toString()", "(64).toString()");
   }
 
-<<<<<<< HEAD
-=======
-  private void assertPrint(String js, String expected) {
-    parse(expected); // validate the expected string is valid JS
-    assertEquals(expected,
-        parsePrint(js, newCompilerOptions(new CompilerOptionBuilder() {
-          @Override void setOptions(CompilerOptions options) {
-            options.setPrettyPrint(false);
-            options.setLineLengthThreshold(CodePrinter.DEFAULT_LINE_LENGTH_THRESHOLD);
-          }
-        })));
-  }
-
-  private void assertPrintSame(String js) {
-    assertPrint(js, js);
-  }
-
->>>>>>> cb3d5a73
   // Make sure that the code generator doesn't associate an
   // else clause with the wrong if clause.
   public void testAmbiguousElseClauses() {
@@ -1218,7 +1098,7 @@
 
   private void assertPrettyPrint(String js, String expected) {
     assertPrettyPrint(js, expected, new CompilerOptionBuilder() {
-      @Override void setOptions(CompilerOptions options) { }
+      @Override void setOptions(CompilerOptions options) { /* no-op */ }
     });
   }
 
