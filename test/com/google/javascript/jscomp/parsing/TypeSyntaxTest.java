--- conflicted
+++ resolved
@@ -198,7 +198,6 @@
     parse("var x: my.parameterized.Type<ns.A,;");
   }
 
-<<<<<<< HEAD
   public void testMemberVariable() throws Exception {
     parse("class Foo { foo; }");
   }
@@ -213,15 +212,21 @@
     parse("class Foo { foo = 12; }");
   }
 
-  public void testMemberVariable_type() throws Exception {
-    parse("class Foo { foo: number; }");
+  public void testMemberVariableType() {
+    Node classDecl =
+        parse("class X {\n  m1: string;\n  m2: number;\n}").getFirstChild();
+    Node members = classDecl.getChildAtIndex(2);
+    Node memberVariable = members.getFirstChild().getFirstChild();
+    Node fieldType = memberVariable.getJSTypeExpression().getRoot();
+    assertEquivalent("string field type", TypeDeclarationsIRFactory.stringType(), fieldType);
   }
 
   public void testMemberVariable_typeInitialiser() throws Exception {
     // TODO(martinprobst): Implement.
     expectErrors("';' expected");
     parse("class Foo { foo: number = 12; }");
-=======
+  }
+
   public void testMethodType() {
     Node classDecl =
         parse("class X {\n  m(p: number): string {\n    return p + x;\n  }\n}").getFirstChild();
@@ -231,15 +236,6 @@
     assertEquivalent("string return type", TypeDeclarationsIRFactory.stringType(), returnType);
   }
 
-  public void testMemberVariableType() {
-    Node classDecl =
-        parse("class X {\n  m1: string;\n  m2: number;\n}").getFirstChild();
-    Node members = classDecl.getChildAtIndex(2);
-    Node memberVariable = members.getFirstChild().getFirstChild();
-    Node fieldType = memberVariable.getJSTypeExpression().getRoot();
-    assertEquivalent("string field type", TypeDeclarationsIRFactory.stringType(), fieldType);
-  }
-
   private void assertVarType(String message, Node expectedType, String source) {
     Node varDecl = parse(source, source).getFirstChild();
     Node varType = varDecl.getFirstChild().getJSTypeExpression().getRoot();
@@ -248,7 +244,6 @@
 
   private void assertEquivalent(String message, Node expected, Node actual) {
     assertTrue(message, expected.isEquivalentTo(actual));
->>>>>>> 04bf7ff0
   }
 
   private Node parse(String source) {
