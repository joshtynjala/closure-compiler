--- conflicted
+++ resolved
@@ -16,15 +16,6 @@
 
 package com.google.javascript.jscomp.parsing;
 
-<<<<<<< HEAD
-import com.google.javascript.jscomp.parsing.Config.LanguageMode;
-import com.google.javascript.rhino.JSDocInfo;
-import com.google.javascript.rhino.JSTypeExpression;
-import com.google.javascript.rhino.Node;
-import com.google.javascript.rhino.jstype.JSType;
-import com.google.javascript.rhino.jstype.SimpleSourceFile;
-import com.google.javascript.rhino.jstype.StaticSourceFile;
-=======
 import com.google.javascript.jscomp.CodePrinter;
 import com.google.javascript.jscomp.Compiler;
 import com.google.javascript.jscomp.CompilerOptions;
@@ -33,7 +24,7 @@
 import com.google.javascript.jscomp.testing.TestErrorManager;
 import com.google.javascript.rhino.JSTypeExpression;
 import com.google.javascript.rhino.Node;
->>>>>>> bcc7ce17
+import com.google.javascript.rhino.Token;
 import com.google.javascript.rhino.testing.BaseJSTypeTestCase;
 
 public class TypeSyntaxTest extends BaseJSTypeTestCase {
@@ -60,11 +51,7 @@
   }
 
   public void testVariableDeclaration_errorIncomplete() {
-<<<<<<< HEAD
-    expectErrors("Unexpected end of type expression");
-=======
-    expectErrors("Parse error. 'identifier' expected");
->>>>>>> bcc7ce17
+    expectErrors("Parse error. Unexpected end of type expression");
     parse("var foo: = 'hello';");
   }
 
@@ -122,33 +109,23 @@
     assertTypeEquals(STRING_TYPE, returnType);
   }
 
-<<<<<<< HEAD
-  public void testCompositeType() {
-    Node varDecl = parse("var foo: mymod.ns.Type;").getFirstChild();
-    JSTypeExpression type = varDecl.getFirstChild().getJSDocInfo().getType();
-    JSType namedType =
-        registry.createNullableType(registry.createNamedType("mymod.ns.Type", null, -1, -1));
-    assertTypeEquals(namedType, type);
-  }
-
-  public void testCompositeType_trailingDot() {
-    expectErrors("'identifier' expected");
-    parse("var foo: mymod.Type.;");
-  }
-
-  private Node parse(String string) {
-    StaticSourceFile file = new SimpleSourceFile("input", false);
-    Node script = ParserRunner.parse(file,
-        string,
-        ParserRunner.createConfig(false, LanguageMode.ECMASCRIPT6_STRICT, false, true, null),
-        testErrorReporter).ast;
-=======
   public void testFunctionReturn_typeInDocAndSyntax() throws Exception {
     expectErrors("Parse error. Bad type syntax - "
         + "can only have JSDoc or inline type annotations, not both");
     parse("function /** string */ foo(): string { return 'hello'; }");
   }
->>>>>>> bcc7ce17
+
+  public void testCompositeType() {
+    Node varDecl = parse("var foo: mymod.ns.Type;").getFirstChild();
+    JSTypeExpression type = varDecl.getFirstChild().getJSTypeExpression();
+    assertEquals(Token.NAME, type.getRoot().getType());
+    assertEquals("mymod.ns.Type", type.getRoot().getString());
+  }
+
+  public void testCompositeType_trailingDot() {
+    expectErrors("Parse error. 'identifier' expected");
+    parse("var foo: mymod.Type.;");
+  }
 
   private Node parse(String source) {
     CompilerOptions options = new CompilerOptions();
