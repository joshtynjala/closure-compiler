--- conflicted
+++ resolved
@@ -170,20 +170,6 @@
     assertVarType("string[]", arrayOfString, "var foo: mymod.ns.Type[];");
   }
 
-<<<<<<< HEAD
-=======
-  private void assertVarType(String message, Node expectedType, String source) {
-    Node varDecl = parse(source, source).getFirstChild();
-    Node varType = varDecl.getFirstChild().getDeclaredTypeExpression();
-    assertTreeEquals(message, expectedType, varType);
-  }
-
-  private void assertTreeEquals(String message, Node expected, Node actual) {
-    String treeDiff = expected.checkTreeEquals(actual);
-    assertNull(message + ": " + treeDiff, treeDiff);
-  }
-
->>>>>>> ace2e67f
   public void testParameterizedType() {
     TypeDeclarationNode parameterizedType =
         TypeDeclarationsIRFactory.parameterizedType(
@@ -256,7 +242,7 @@
 
   private void assertTreeEquals(String message, Node expected, Node actual) {
     String treeDiff = expected.checkTreeEquals(actual);
-    assertNull(message, treeDiff);
+    assertNull(message + ": " + treeDiff, treeDiff);
   }
 
   private Node parse(String source) {
