/*
 * Copyright 2015 The Closure Compiler Authors.
 *
 * Licensed under the Apache License, Version 2.0 (the "License");
 * you may not use this file except in compliance with the License.
 * You may obtain a copy of the License at
 *
 *     http://www.apache.org/licenses/LICENSE-2.0
 *
 * Unless required by applicable law or agreed to in writing, software
 * distributed under the License is distributed on an "AS IS" BASIS,
 * WITHOUT WARRANTIES OR CONDITIONS OF ANY KIND, either express or implied.
 * See the License for the specific language governing permissions and
 * limitations under the License.
 */

package com.google.javascript.jscomp.parsing;

import com.google.javascript.jscomp.parsing.Config.LanguageMode;
import com.google.javascript.rhino.JSDocInfo;
import com.google.javascript.rhino.JSTypeExpression;
import com.google.javascript.rhino.Node;
import com.google.javascript.rhino.jstype.JSType;
import com.google.javascript.rhino.jstype.NamedType;
import com.google.javascript.rhino.jstype.SimpleSourceFile;
import com.google.javascript.rhino.jstype.StaticSourceFile;
import com.google.javascript.rhino.testing.BaseJSTypeTestCase;
import com.google.javascript.rhino.testing.TestErrorReporter;

public class TypeSyntaxTest extends BaseJSTypeTestCase {

  private TestErrorReporter testErrorReporter;

  @Override
  protected void setUp() throws Exception {
    super.setUp();
    testErrorReporter = new TestErrorReporter(null, null);
  }

  private void expectErrors(String... errors) {
    testErrorReporter.setErrors(errors);
  }

  private void expectWarnings(String... warnings) {
    testErrorReporter.setWarnings(warnings);
  }

  public void testVariableDeclaration() {
    JSTypeExpression type = parseTypeOfVar("var foo: string = 'hello';");
    assertTypeEquals(STRING_TYPE, type);
  }

  public void testVariableDeclaration_errorIncomplete() {
    expectErrors("Unexpected end of type expression");
    parse("var foo: = 'hello';");
  }

  public void testTypeInDocAndSyntax() {
    expectErrors("Bad type annotation - can only have JSDoc or inline type annotations, not both");
    Node varDecl = parse("var /** string */ foo: string = 'hello';").getFirstChild();
    assertTypeEquals(STRING_TYPE, varDecl.getFirstChild().getJSDocInfo().getType());
  }

  public void testFunctionParamDeclaration() {
    Node fn = parse("function foo(x: string) {}").getFirstChild();
    JSDocInfo paramInfo = fn.getFirstChild().getNext().getFirstChild().getJSDocInfo();
    assertTypeEquals(STRING_TYPE, paramInfo.getType());
  }

  public void testFunctionParamDeclaration_defaultValue() {
    Node fn = parse("function foo(x: string = 'hello') {}").getFirstChild();
    JSDocInfo paramInfo = fn.getFirstChild().getNext().getFirstChild().getJSDocInfo();
    assertTypeEquals(STRING_TYPE, paramInfo.getType());
  }

  public void testFunctionParamDeclaration_destructuringArray() {
    // TODO(martinprobst): implement.
    expectErrors("',' expected");
    parse("function foo([x]: string) {}");
  }

  public void testFunctionParamDeclaration_destructuringArrayInner() {
    // TODO(martinprobst): implement.
    expectErrors("']' expected");
    parse("function foo([x: string]) {}");
  }

  public void testFunctionParamDeclaration_destructuringObject() {
    // TODO(martinprobst): implement.
    expectErrors("',' expected");
    parse("function foo({x}: string) {}");
  }

  public void testFunctionParamDeclaration_arrow() {
    Node fn = parse("(x: string) => 'hello' + x;").getFirstChild().getFirstChild();
    JSDocInfo paramInfo = fn.getFirstChild().getNext().getFirstChild().getJSDocInfo();
    assertTypeEquals(STRING_TYPE, paramInfo.getType());
  }

  public void testFunctionReturn() {
    Node fn = parse("function foo(): string { return 'hello'; }").getFirstChild();
    JSDocInfo fnDocInfo = fn.getJSDocInfo();
    assertTypeEquals(STRING_TYPE, fnDocInfo.getReturnType());
  }

  public void testFunctionReturn_arrow() {
    Node fn = parse("(): string => 'hello';").getFirstChild().getFirstChild();
    JSDocInfo fnDocInfo = fn.getJSDocInfo();
    assertTypeEquals(STRING_TYPE, fnDocInfo.getReturnType());
  }

  public void testCompositeType() {
    JSTypeExpression type = parseTypeOfVar("var foo: mymod.ns.Type;");
    JSType namedType =
        registry.createNullableType(registry.createNamedType("mymod.ns.Type", null, -1, -1));
    assertTypeEquals(namedType, type);
  }

  public void testCompositeType_trailingDot() {
    expectErrors("'identifier' expected");
    parse("var foo: mymod.Type.;");
  }

  public void testArrayType() {
<<<<<<< HEAD
    JSTypeExpression parsedType = parseTypeOfVar("var foo: string[];");
=======
    Node varDecl = parse("var foo: string[];").getFirstChild();
    JSTypeExpression parsedType = varDecl.getFirstChild().getJSDocInfo().getType();
>>>>>>> 402e294e

    JSType arrayOfString = createNullableType(createTemplatizedType(ARRAY_TYPE, STRING_TYPE));
    assertTypeEquals(arrayOfString, parsedType);
  }

<<<<<<< HEAD
  private JSTypeExpression parseTypeOfVar(String expr) {
    Node varDecl = parse(expr).getFirstChild();
    JSTypeExpression parsedType = varDecl.getFirstChild().getJSDocInfo().getType();
    return parsedType;
  }

  public void testParameterizedType() {
    JSTypeExpression type = parseTypeOfVar("var x: my.parameterized.Type<ns.A, ns.B>;");
    JSType expectedType =
        createNullableType(createTemplatizedType(createNamedType("my.parameterized.Type"),
            createNullableType(createNamedType("ns.A")),
            createNullableType(createNamedType("ns.B"))));
    assertTypeEquals(expectedType, type);
  }

  public void testParameterizedType_empty() {
    expectErrors("Unexpected end of type expression");
    parse("var x: my.parameterized.Type<ns.A, >;");
  }

  public void testParameterizedType_trailing1() {
    expectErrors("'>' expected");
    parse("var x: my.parameterized.Type<ns.A;");
  }

  public void testParameterizedType_trailing2() {
    expectErrors("Unexpected end of type expression");
    parse("var x: my.parameterized.Type<ns.A,;");
  }

  private NamedType createNamedType(String typeName) {
    return registry.createNamedType(typeName, null, -1, -1);
=======
  public void testArrayType_missingClose() {
    expectErrors("']' expected");
    parse("var foo: string[;");
  }

  public void testArrayType_namespaced() {
    Node varDecl = parse("var foo: mymod.ns.Type[];").getFirstChild();
    JSTypeExpression parsedType = varDecl.getFirstChild().getJSDocInfo().getType();

    JSType arrayOfTypes =
        createNullableType(createTemplatizedType(ARRAY_TYPE,
            createNullableType(registry.createNamedType("mymod.ns.Type", null, -1, -1))));
    assertTypeEquals(arrayOfTypes, parsedType);
>>>>>>> 402e294e
  }

  private Node parse(String string) {
    StaticSourceFile file = new SimpleSourceFile("input", false);
    Node script = ParserRunner.parse(file,
        string,
        ParserRunner.createConfig(false, LanguageMode.ECMASCRIPT6_STRICT, false, true, null),
        testErrorReporter).ast;

    // verifying that all warnings were seen
    assertTrue(testErrorReporter.hasEncounteredAllErrors());
    assertTrue(testErrorReporter.hasEncounteredAllWarnings());

    return script;
  }
}<|MERGE_RESOLUTION|>--- conflicted
+++ resolved
@@ -122,18 +122,27 @@
   }
 
   public void testArrayType() {
-<<<<<<< HEAD
     JSTypeExpression parsedType = parseTypeOfVar("var foo: string[];");
-=======
-    Node varDecl = parse("var foo: string[];").getFirstChild();
-    JSTypeExpression parsedType = varDecl.getFirstChild().getJSDocInfo().getType();
->>>>>>> 402e294e
 
     JSType arrayOfString = createNullableType(createTemplatizedType(ARRAY_TYPE, STRING_TYPE));
     assertTypeEquals(arrayOfString, parsedType);
   }
 
-<<<<<<< HEAD
+  public void testArrayType_missingClose() {
+    expectErrors("']' expected");
+    parse("var foo: string[;");
+  }
+
+  public void testArrayType_namespaced() {
+    Node varDecl = parse("var foo: mymod.ns.Type[];").getFirstChild();
+    JSTypeExpression parsedType = varDecl.getFirstChild().getJSDocInfo().getType();
+
+    JSType arrayOfTypes =
+        createNullableType(createTemplatizedType(ARRAY_TYPE,
+            createNullableType(registry.createNamedType("mymod.ns.Type", null, -1, -1))));
+    assertTypeEquals(arrayOfTypes, parsedType);
+  }
+
   private JSTypeExpression parseTypeOfVar(String expr) {
     Node varDecl = parse(expr).getFirstChild();
     JSTypeExpression parsedType = varDecl.getFirstChild().getJSDocInfo().getType();
@@ -166,21 +175,6 @@
 
   private NamedType createNamedType(String typeName) {
     return registry.createNamedType(typeName, null, -1, -1);
-=======
-  public void testArrayType_missingClose() {
-    expectErrors("']' expected");
-    parse("var foo: string[;");
-  }
-
-  public void testArrayType_namespaced() {
-    Node varDecl = parse("var foo: mymod.ns.Type[];").getFirstChild();
-    JSTypeExpression parsedType = varDecl.getFirstChild().getJSDocInfo().getType();
-
-    JSType arrayOfTypes =
-        createNullableType(createTemplatizedType(ARRAY_TYPE,
-            createNullableType(registry.createNamedType("mymod.ns.Type", null, -1, -1))));
-    assertTypeEquals(arrayOfTypes, parsedType);
->>>>>>> 402e294e
   }
 
   private Node parse(String string) {
