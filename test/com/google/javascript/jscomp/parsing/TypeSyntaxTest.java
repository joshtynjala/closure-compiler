/*
 * Copyright 2015 The Closure Compiler Authors.
 *
 * Licensed under the Apache License, Version 2.0 (the "License");
 * you may not use this file except in compliance with the License.
 * You may obtain a copy of the License at
 *
 *     http://www.apache.org/licenses/LICENSE-2.0
 *
 * Unless required by applicable law or agreed to in writing, software
 * distributed under the License is distributed on an "AS IS" BASIS,
 * WITHOUT WARRANTIES OR CONDITIONS OF ANY KIND, either express or implied.
 * See the License for the specific language governing permissions and
 * limitations under the License.
 */

package com.google.javascript.jscomp.parsing;

import com.google.common.collect.ImmutableList;
import com.google.javascript.jscomp.CodePrinter;
import com.google.javascript.jscomp.Compiler;
import com.google.javascript.jscomp.CompilerOptions;
import com.google.javascript.jscomp.CompilerOptions.LanguageMode;
import com.google.javascript.jscomp.SourceFile;
import com.google.javascript.jscomp.testing.TestErrorManager;
import com.google.javascript.rhino.Node;
import com.google.javascript.rhino.Node.TypeDeclarationNode;

import junit.framework.TestCase;

public class TypeSyntaxTest extends TestCase {

  private TestErrorManager testErrorManager;

  @Override
  protected void setUp() throws Exception {
    super.setUp();
    testErrorManager = new TestErrorManager();
  }

  private void expectErrors(String... errors) {
    testErrorManager.expectErrors(errors);
  }

  private void expectWarnings(String... warnings) {
    testErrorManager.expectWarnings(warnings);
  }

  public void testVariableDeclaration() {
    assertVarType("any", TypeDeclarationsIRFactory.anyType(),
        "var foo: any = 'hello';");
    assertVarType("number", TypeDeclarationsIRFactory.numberType(),
        "var foo: number = 'hello';");
    assertVarType("boolean", TypeDeclarationsIRFactory.booleanType(),
        "var foo: boolean = 'hello';");
    assertVarType("string", TypeDeclarationsIRFactory.stringType(),
        "var foo: string = 'hello';");
    assertVarType("void", TypeDeclarationsIRFactory.voidType(),
        "var foo: void = 'hello';");
    assertVarType("named type", TypeDeclarationsIRFactory.namedType("hello"),
        "var foo: hello = 'hello';");
  }

  public void testVariableDeclaration_keyword() {
    expectErrors("Parse error. Unexpected token 'catch' in type expression");
    parse("var foo: catch;");
    expectErrors("Parse error. Unexpected token 'implements' in type expression");
    parse("var foo: implements;"); // strict mode keyword
  }

  public void testVariableDeclaration_errorIncomplete() {
    expectErrors("Parse error. Unexpected token '=' in type expression");
    parse("var foo: = 'hello';");
  }

  public void testTypeInDocAndSyntax() {
    expectErrors("Parse error. Bad type syntax - "
        + "can only have JSDoc or inline type annotations, not both");
    parse("var /** string */ foo: string = 'hello';");
  }

  public void testFunctionParamDeclaration() {
    Node fn = parse("function foo(x: string) {\n}").getFirstChild();
    Node paramType = fn.getFirstChild().getNext().getFirstChild().getDeclaredTypeExpression();
    assertTreeEquals("string type", TypeDeclarationsIRFactory.stringType(), paramType);
  }

  public void testFunctionParamDeclaration_defaultValue() {
    Node fn = parse("function foo(x: string = 'hello') {\n}").getFirstChild();
    Node paramType = fn.getFirstChild().getNext().getFirstChild().getDeclaredTypeExpression();
    assertTreeEquals("string type", TypeDeclarationsIRFactory.stringType(), paramType);
  }

  public void testFunctionParamDeclaration_destructuringArray() {
    // TODO(martinprobst): implement.
    expectErrors("Parse error. ',' expected");
    parse("function foo([x]: string) {}");
  }

  public void testFunctionParamDeclaration_destructuringArrayInner() {
    // TODO(martinprobst): implement.
    expectErrors("Parse error. ']' expected");
    parse("function foo([x: string]) {}");
  }

  public void testFunctionParamDeclaration_destructuringObject() {
    // TODO(martinprobst): implement.
    expectErrors("Parse error. ',' expected");
    parse("function foo({x}: string) {}");
  }

  public void testFunctionParamDeclaration_arrow() {
    Node fn = parse("(x: string) => 'hello' + x;").getFirstChild().getFirstChild();
    Node paramType = fn.getFirstChild().getNext().getFirstChild().getDeclaredTypeExpression();
    assertTreeEquals("string type", TypeDeclarationsIRFactory.stringType(), paramType);
  }

  public void testFunctionReturn() {
    Node fn = parse("function foo(): string {\n  return'hello';\n}").getFirstChild();
    Node fnType = fn.getDeclaredTypeExpression();
    assertTreeEquals("string type", TypeDeclarationsIRFactory.stringType(), fnType);
  }

  public void testFunctionReturn_arrow() {
    Node fn = parse("(): string => 'hello';").getFirstChild().getFirstChild();
    Node fnType = fn.getDeclaredTypeExpression();
    assertTreeEquals("string type", TypeDeclarationsIRFactory.stringType(), fnType);
  }

  public void testFunctionReturn_typeInDocAndSyntax() throws Exception {
    expectErrors("Parse error. Bad type syntax - "
        + "can only have JSDoc or inline type annotations, not both");
    parse("function /** string */ foo(): string { return 'hello'; }");
  }

  public void testFunctionReturn_typeInJsdocOnly() throws Exception {
    parse("function /** string */ foo() { return 'hello'; }",
        "function/** string */foo() {\n  return'hello';\n}");
  }

  public void testCompositeType() {
    Node varDecl = parse("var foo: mymod.ns.Type;").getFirstChild();
    Node type = varDecl.getFirstChild().getDeclaredTypeExpression();
    TypeDeclarationNode expected =
        TypeDeclarationsIRFactory.namedType(ImmutableList.of("mymod", "ns", "Type"));
    assertTreeEquals("mymod.ns.Type", expected, type);
  }

  public void testCompositeType_trailingDot() {
    expectErrors("Parse error. 'identifier' expected");
    parse("var foo: mymod.Type.;");
  }

  public void testArrayType() {
    TypeDeclarationNode arrayOfString =
        TypeDeclarationsIRFactory.arrayType(TypeDeclarationsIRFactory.stringType());
    assertVarType("string[]", arrayOfString, "var foo: string[];");
  }

  public void testArrayType_missingClose() {
    expectErrors("Parse error. ']' expected");
    parse("var foo: string[;");
  }

  public void testArrayType_qualifiedType() {
    TypeDeclarationNode arrayOfString =
        TypeDeclarationsIRFactory.arrayType(TypeDeclarationsIRFactory.namedType("mymod.ns.Type"));
    assertVarType("string[]", arrayOfString, "var foo: mymod.ns.Type[];");
  }

<<<<<<< HEAD
=======
  private void assertVarType(String message, Node expectedType, String source) {
    Node varDecl = parse(source, source).getFirstChild();
    Node varType = varDecl.getFirstChild().getDeclaredTypeExpression();
    assertTreeEquals(message, expectedType, varType);
  }

  private void assertTreeEquals(String message, Node expected, Node actual) {
    String treeDiff = expected.checkTreeEquals(actual);
    assertNull(message, treeDiff);
  }

>>>>>>> 342913e1
  public void testParameterizedType() {
    TypeDeclarationNode parameterizedType =
        TypeDeclarationsIRFactory.parameterizedType(
            TypeDeclarationsIRFactory.namedType("my.parameterized.Type"),
            ImmutableList.of(
                TypeDeclarationsIRFactory.namedType("ns.A"),
                TypeDeclarationsIRFactory.namedType("ns.B")));
    assertVarType("parameterized type 2 args", parameterizedType,
        "var x: my.parameterized.Type<ns.A, ns.B>;");
  }

  public void testParameterizedType_empty() {
    expectErrors("Parse error. Unexpected token '>' in type expression");
    parse("var x: my.parameterized.Type<ns.A, >;");
  }

  public void testParameterizedType_trailing1() {
    expectErrors("Parse error. '>' expected");
    parse("var x: my.parameterized.Type<ns.A;");
  }

  public void testParameterizedType_trailing2() {
    expectErrors("Parse error. Unexpected token ';' in type expression");
    parse("var x: my.parameterized.Type<ns.A,;");
  }

  public void testMemberVariable() throws Exception {
    parse("class Foo {\n  foo;\n}");
  }

  public void testComputedPropertyMemberVariable() throws Exception {
    parse("class Foo {\n  ['foo'];\n}");
  }

  public void testMemberVariable_initialiser() throws Exception {
    // TODO(martinprobst): Implement.
    expectErrors("Parse error. ';' expected");
    parse("class Foo {\n  foo = 12;\n}");
  }

  public void testMemberVariable_type() {
    Node classDecl =
        parse("class X {\n  m1: string;\n  m2: number;\n}").getFirstChild();
    Node members = classDecl.getChildAtIndex(2);
    Node memberVariable = members.getFirstChild();
    Node fieldType = memberVariable.getJSTypeExpression().getRoot();
    assertEquivalent("string field type", TypeDeclarationsIRFactory.stringType(), fieldType);
  }

  public void testMemberVariable_typeInitialiser() throws Exception {
    // TODO(martinprobst): Implement.
    expectErrors("Parse error. ';' expected");
    parse("class Foo { foo: number = 12; }");
  }

  public void testMethodType() {
    Node classDecl =
        parse("class X {\n  m(p: number): string {\n    return p + x;\n  }\n}").getFirstChild();
    Node members = classDecl.getChildAtIndex(2);
    Node method = members.getFirstChild().getFirstChild();
    Node returnType = method.getJSTypeExpression().getRoot();
    assertEquivalent("string return type", TypeDeclarationsIRFactory.stringType(), returnType);
  }

  private void assertVarType(String message, Node expectedType, String source) {
    Node varDecl = parse(source, source).getFirstChild();
    Node varType = varDecl.getFirstChild().getJSTypeExpression().getRoot();
    assertEquivalent(message, expectedType, varType);
  }

  private void assertEquivalent(String message, Node expected, Node actual) {
    assertTrue(message, expected.isEquivalentTo(actual));
  }

  private Node parse(String source) {
    return parse(source, source);
  }

  private Node parse(String source, String expected) {
    CompilerOptions options = new CompilerOptions();
    options.setLanguageIn(LanguageMode.ECMASCRIPT6_TYPED);
    options.setLanguageOut(LanguageMode.ECMASCRIPT6_TYPED);
    options.setPreserveTypeAnnotations(true);
    options.setPrettyPrint(true);
    options.setLineLengthThreshold(80);
    options.setPreferSingleQuotes(true);

    Compiler compiler = new Compiler();
    compiler.setErrorManager(testErrorManager);
    compiler.initOptions(options);

    Node script = compiler.parse(SourceFile.fromCode("[test]", source));

    // Verifying that all warnings were seen
    assertTrue("Missing an error", testErrorManager.hasEncounteredAllErrors());
    assertTrue("Missing a warning", testErrorManager.hasEncounteredAllWarnings());

    if (script != null && testErrorManager.getErrorCount() == 0) {
      // if it can be parsed, it should round trip.
      String actual = new CodePrinter.Builder(script)
          .setCompilerOptions(options)
          .setTypeRegistry(compiler.getTypeRegistry())
          .build()  // does the actual printing.
          .trim();
      assertEquals(expected, actual);
    }

    return script;
  }
}<|MERGE_RESOLUTION|>--- conflicted
+++ resolved
@@ -168,20 +168,6 @@
     assertVarType("string[]", arrayOfString, "var foo: mymod.ns.Type[];");
   }
 
-<<<<<<< HEAD
-=======
-  private void assertVarType(String message, Node expectedType, String source) {
-    Node varDecl = parse(source, source).getFirstChild();
-    Node varType = varDecl.getFirstChild().getDeclaredTypeExpression();
-    assertTreeEquals(message, expectedType, varType);
-  }
-
-  private void assertTreeEquals(String message, Node expected, Node actual) {
-    String treeDiff = expected.checkTreeEquals(actual);
-    assertNull(message, treeDiff);
-  }
-
->>>>>>> 342913e1
   public void testParameterizedType() {
     TypeDeclarationNode parameterizedType =
         TypeDeclarationsIRFactory.parameterizedType(
@@ -227,8 +213,8 @@
         parse("class X {\n  m1: string;\n  m2: number;\n}").getFirstChild();
     Node members = classDecl.getChildAtIndex(2);
     Node memberVariable = members.getFirstChild();
-    Node fieldType = memberVariable.getJSTypeExpression().getRoot();
-    assertEquivalent("string field type", TypeDeclarationsIRFactory.stringType(), fieldType);
+    Node fieldType = memberVariable.getDeclaredTypeExpression();
+    assertTreeEquals("string field type", TypeDeclarationsIRFactory.stringType(), fieldType);
   }
 
   public void testMemberVariable_typeInitialiser() throws Exception {
@@ -242,18 +228,19 @@
         parse("class X {\n  m(p: number): string {\n    return p + x;\n  }\n}").getFirstChild();
     Node members = classDecl.getChildAtIndex(2);
     Node method = members.getFirstChild().getFirstChild();
-    Node returnType = method.getJSTypeExpression().getRoot();
-    assertEquivalent("string return type", TypeDeclarationsIRFactory.stringType(), returnType);
+    Node returnType = method.getDeclaredTypeExpression();
+    assertTreeEquals("string return type", TypeDeclarationsIRFactory.stringType(), returnType);
   }
 
   private void assertVarType(String message, Node expectedType, String source) {
     Node varDecl = parse(source, source).getFirstChild();
-    Node varType = varDecl.getFirstChild().getJSTypeExpression().getRoot();
-    assertEquivalent(message, expectedType, varType);
-  }
-
-  private void assertEquivalent(String message, Node expected, Node actual) {
-    assertTrue(message, expected.isEquivalentTo(actual));
+    Node varType = varDecl.getFirstChild().getDeclaredTypeExpression();
+    assertTreeEquals(message, expectedType, varType);
+  }
+
+  private void assertTreeEquals(String message, Node expected, Node actual) {
+    String treeDiff = expected.checkTreeEquals(actual);
+    assertNull(message, treeDiff);
   }
 
   private Node parse(String source) {
