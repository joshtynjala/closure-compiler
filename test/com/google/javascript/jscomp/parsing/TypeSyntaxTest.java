--- conflicted
+++ resolved
@@ -16,36 +16,24 @@
 
 package com.google.javascript.jscomp.parsing;
 
-<<<<<<< HEAD
+import static com.google.common.truth.Truth.assertThat;
+
 import com.google.common.collect.ImmutableList;
-=======
-import static com.google.common.truth.Truth.assertThat;
-
->>>>>>> f84b5d21
 import com.google.javascript.jscomp.CodePrinter;
 import com.google.javascript.jscomp.Compiler;
 import com.google.javascript.jscomp.CompilerOptions;
 import com.google.javascript.jscomp.CompilerOptions.LanguageMode;
 import com.google.javascript.jscomp.SourceFile;
 import com.google.javascript.jscomp.testing.TestErrorManager;
-<<<<<<< HEAD
 import com.google.javascript.rhino.Node;
 import com.google.javascript.rhino.Node.TypeDeclarationNode;
-=======
-import com.google.javascript.rhino.JSTypeExpression;
-import com.google.javascript.rhino.Node;
-import com.google.javascript.rhino.testing.BaseJSTypeTestCase;
->>>>>>> f84b5d21
 
 import junit.framework.TestCase;
 
-<<<<<<< HEAD
 import java.util.Collections;
 
 public class TypeSyntaxTest extends TestCase {
 
-=======
->>>>>>> f84b5d21
   private TestErrorManager testErrorManager;
 
   @Override
@@ -63,7 +51,6 @@
   }
 
   public void testVariableDeclaration() {
-<<<<<<< HEAD
     assertVarType("any", TypeDeclarationsIRFactory.anyType(),
         "var foo: any = 'hello';");
     assertVarType("number", TypeDeclarationsIRFactory.numberType(),
@@ -87,14 +74,6 @@
 
   public void testVariableDeclaration_errorIncomplete() {
     expectErrors("Parse error. Unexpected token '=' in type expression");
-=======
-    Node varDecl = parse("var foo: string = 'hello';").getFirstChild();
-    assertTypeEquals(STRING_TYPE, varDecl.getFirstChild().getJSTypeExpression());
-  }
-
-  public void testVariableDeclaration_errorIncomplete() {
-    expectErrors("Parse error. 'identifier' expected");
->>>>>>> f84b5d21
     parse("var foo: = 'hello';");
   }
 
@@ -106,24 +85,14 @@
 
   public void testFunctionParamDeclaration() {
     Node fn = parse("function foo(x: string) {\n}").getFirstChild();
-<<<<<<< HEAD
     Node paramType = fn.getFirstChild().getNext().getFirstChild().getJSTypeExpression().getRoot();
     assertEquivalent("string type", TypeDeclarationsIRFactory.stringType(), paramType);
-=======
-    JSTypeExpression paramType = fn.getFirstChild().getNext().getFirstChild().getJSTypeExpression();
-    assertTypeEquals(STRING_TYPE, paramType);
->>>>>>> f84b5d21
   }
 
   public void testFunctionParamDeclaration_defaultValue() {
     Node fn = parse("function foo(x: string = 'hello') {\n}").getFirstChild();
-<<<<<<< HEAD
     Node paramType = fn.getFirstChild().getNext().getFirstChild().getJSTypeExpression().getRoot();
     assertEquivalent("string type", TypeDeclarationsIRFactory.stringType(), paramType);
-=======
-    JSTypeExpression paramType = fn.getFirstChild().getNext().getFirstChild().getJSTypeExpression();
-    assertTypeEquals(STRING_TYPE, paramType);
->>>>>>> f84b5d21
   }
 
   public void testFunctionParamDeclaration_destructuringArray() {
@@ -146,29 +115,18 @@
 
   public void testFunctionParamDeclaration_arrow() {
     Node fn = parse("(x: string) => 'hello' + x;").getFirstChild().getFirstChild();
-<<<<<<< HEAD
     Node paramType = fn.getFirstChild().getNext().getFirstChild().getJSTypeExpression().getRoot();
     assertEquivalent("string type", TypeDeclarationsIRFactory.stringType(), paramType);
-=======
-    JSTypeExpression paramType = fn.getFirstChild().getNext().getFirstChild().getJSTypeExpression();
-    assertTypeEquals(STRING_TYPE, paramType);
->>>>>>> f84b5d21
   }
 
   public void testFunctionReturn() {
     Node fn = parse("function foo(): string {\n  return'hello';\n}").getFirstChild();
-<<<<<<< HEAD
     Node fnType = fn.getJSTypeExpression().getRoot();
     assertEquivalent("string type", TypeDeclarationsIRFactory.stringType(), fnType);
-=======
-    JSTypeExpression returnType = fn.getJSTypeExpression();
-    assertTypeEquals(STRING_TYPE, returnType);
->>>>>>> f84b5d21
   }
 
   public void testFunctionReturn_arrow() {
     Node fn = parse("(): string => 'hello';").getFirstChild().getFirstChild();
-<<<<<<< HEAD
     Node fnType = fn.getJSTypeExpression().getRoot();
     assertEquivalent("string type", TypeDeclarationsIRFactory.stringType(), fnType);
   }
@@ -226,21 +184,6 @@
 
   private void assertEquivalent(String message, Node expected, Node actual) {
     assertTrue(message, expected.isEquivalentTo(actual));
-=======
-    JSTypeExpression returnType = fn.getJSTypeExpression();
-    assertTypeEquals(STRING_TYPE, returnType);
-  }
-
-  public void testFunctionReturn_typeInDocAndSyntax() throws Exception {
-    expectErrors("Parse error. Bad type syntax - "
-        + "can only have JSDoc or inline type annotations, not both");
-    parse("function /** string */ foo(): string { return 'hello'; }");
-  }
-
-  public void testFunctionReturn_typeInJsdocOnly() throws Exception {
-    parse("function /** string */ foo() { return 'hello'; }",
-        "function/** string */foo() {\n  return'hello';\n}");
->>>>>>> f84b5d21
   }
 
   private Node parse(String source) {
@@ -266,23 +209,14 @@
     assertTrue("Missing an error", testErrorManager.hasEncounteredAllErrors());
     assertTrue("Missing a warning", testErrorManager.hasEncounteredAllWarnings());
 
-<<<<<<< HEAD
-    // DO NOT SUBMIT temporarily disabled until Alex' printing code is in.
-    if (false && script != null && testErrorManager.getErrorCount() == 0) {
-=======
     if (script != null && testErrorManager.getErrorCount() == 0) {
->>>>>>> f84b5d21
       // if it can be parsed, it should round trip.
       String actual = new CodePrinter.Builder(script)
           .setCompilerOptions(options)
           .setTypeRegistry(compiler.getTypeRegistry())
           .build()  // does the actual printing.
           .trim();
-<<<<<<< HEAD
-      assertEquals(expected, actual);
-=======
       assertThat(actual).isEqualTo(expected);
->>>>>>> f84b5d21
     }
 
     return script;
