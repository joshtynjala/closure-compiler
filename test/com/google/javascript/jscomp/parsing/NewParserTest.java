/*
 * Copyright 2014 The Closure Compiler Authors.
 *
 * Licensed under the Apache License, Version 2.0 (the "License");
 * you may not use this file except in compliance with the License.
 * You may obtain a copy of the License at
 *
 *     http://www.apache.org/licenses/LICENSE-2.0
 *
 * Unless required by applicable law or agreed to in writing, software
 * distributed under the License is distributed on an "AS IS" BASIS,
 * WITHOUT WARRANTIES OR CONDITIONS OF ANY KIND, either express or implied.
 * See the License for the specific language governing permissions and
 * limitations under the License.
 */

package com.google.javascript.jscomp.parsing;

import static com.google.javascript.jscomp.parsing.NewIRFactory.MISPLACED_FUNCTION_ANNOTATION;
import static com.google.javascript.jscomp.parsing.NewIRFactory.MISPLACED_TYPE_ANNOTATION;

import com.google.common.base.Joiner;
import com.google.common.collect.ImmutableList;
import com.google.javascript.jscomp.parsing.Config.LanguageMode;
import com.google.javascript.jscomp.parsing.ParserRunner.ParseResult;
import com.google.javascript.rhino.JSDocInfo;
import com.google.javascript.rhino.Node;
import com.google.javascript.rhino.Token;
import com.google.javascript.rhino.jstype.SimpleSourceFile;
import com.google.javascript.rhino.jstype.StaticSourceFile;
import com.google.javascript.rhino.testing.BaseJSTypeTestCase;
import com.google.javascript.rhino.testing.TestErrorReporter;

import java.util.List;

public class NewParserTest extends BaseJSTypeTestCase {
  private static final String SUSPICIOUS_COMMENT_WARNING =
      NewIRFactory.SUSPICIOUS_COMMENT_WARNING;

  private static final String TRAILING_COMMA_MESSAGE =
      "Trailing comma is not legal in an ECMA-262 object initializer";

  private static final String MISSING_GT_MESSAGE =
      "Bad type annotation. missing closing >";

  private static final String UNLABELED_BREAK =
      "unlabelled break must be inside loop or switch";

  private static final String UNEXPECTED_CONTINUE =
      "continue must be inside loop";

  private static final String UNEXPECTED_RETURN =
      "return must be inside function";

  private static final String UNEXPECTED_LABELED_CONTINUE =
      "continue can only use labeles of iteration statements";

  private static final String UNDEFINED_LABEL = "undefined label";

  private static final String HTML_COMMENT_WARNING = "In some cases, '<!--' " +
      "and '-->' are treated as a '//' " +
      "for legacy reasons. Removing this from your code is " +
      "safe for all browsers currently in use.";

  private Config.LanguageMode mode;
  private boolean isIdeMode = false;
  private boolean allowTypeSyntax = false;

  @Override
  protected void setUp() throws Exception {
    super.setUp();
    mode = LanguageMode.ECMASCRIPT3;
    isIdeMode = false;
  }

  public void testFunction() {
    parse("var f = function(x,y,z) { return 0; }");
    parse("function f(x,y,z) { return 0; }");

    parseError("var f = function(x,y,z,) {}",
        "Invalid trailing comma in formal parameter list");
    parseError("function f(x,y,z,) {}",
        "Invalid trailing comma in formal parameter list");
  }

  public void testWhile() {
    parse("while(1) { break; }");
  }

  public void testNestedWhile() {
    parse("while(1) { while(1) { break; } }");
  }

  public void testBreak() {
    parseError("break;", UNLABELED_BREAK);
  }

  public void testContinue() {
    parseError("continue;", UNEXPECTED_CONTINUE);
  }

  public void testBreakCrossFunction() {
    parseError("while(1) { function f() { break; } }", UNLABELED_BREAK);
  }

  public void testBreakCrossFunctionInFor() {
    parseError("while(1) {for(var f = function () { break; };;) {}}", UNLABELED_BREAK);
  }

  public void testBreakInForOf() {
    parse(""
        + "for (var x of [1, 2, 3]) {\n"
        + "  if (x == 2) break;\n"
        + "}");
  }

  public void testContinueToSwitch() {
    parseError("switch(1) {case(1): continue; }", UNEXPECTED_CONTINUE);
  }

  public void testContinueToSwitchWithNoCases() {
    parse("switch(1){}");
  }

  public void testContinueToSwitchWithTwoCases() {
    parseError("switch(1){case(1):break;case(2):continue;}", UNEXPECTED_CONTINUE);
  }

  public void testContinueToSwitchWithDefault() {
    parseError("switch(1){case(1):break;case(2):default:continue;}", UNEXPECTED_CONTINUE);
  }

  public void testContinueToLabelSwitch() {
    parseError(
        "while(1) {a: switch(1) {case(1): continue a; }}",
        UNEXPECTED_LABELED_CONTINUE);
  }

  public void testContinueOutsideSwitch() {
    parse("b: while(1) { a: switch(1) { case(1): continue b; } }");
  }

  public void testContinueNotCrossFunction1() {
    parse("a:switch(1){case(1):function f(){a:while(1){continue a;}}}");
  }

  public void testContinueNotCrossFunction2() {
    parseError(
        "a:switch(1){case(1):function f(){while(1){continue a;}}}",
        UNDEFINED_LABEL + " \"a\"");
  }

  public void testContinueInForOf() {
    parse(""
        + "for (var x of [1, 2, 3]) {\n"
        + "  if (x == 2) continue;\n"
        + "}");
  }

  public void testReturn() {
    parse("function foo() { return 1; }");
    parseError("return;", UNEXPECTED_RETURN);
    parseError("return 1;", UNEXPECTED_RETURN);
  }

  public void testThrow() {
    parse("throw Error();");
    parse("throw new Error();");
    parse("throw '';");
    parseError("throw;", "semicolon/newline not allowed after 'throw'");
    parseError("throw\nError();", "semicolon/newline not allowed after 'throw'");
  }

  public void testLabel1() {
    parse("foo:bar");
  }

  public void testLabel2() {
    parse("{foo:bar}");
  }

  public void testLabel3() {
    parse("foo:bar:baz");
  }

  public void testDuplicateLabelWithoutBraces() {
    parseError("foo:foo:bar", "Duplicate label \"foo\"");
  }

  public void testDuplicateLabelWithBraces() {
    parseError("foo:{bar;foo:baz}", "Duplicate label \"foo\"");
  }

  public void testDuplicateLabelWithFor() {
    parseError("foo:for(;;){foo:bar}", "Duplicate label \"foo\"");
  }

  public void testNonDuplicateLabelSiblings() {
    parse("foo:1;foo:2");
  }

  public void testNonDuplicateLabelCrossFunction() {
    parse("foo:(function(){foo:2})");
  }

  public void testLinenoCharnoAssign1() throws Exception {
    Node assign = parse("a = b").getFirstChild().getFirstChild();

    assertEquals(Token.ASSIGN, assign.getType());
    assertEquals(1, assign.getLineno());
    assertEquals(0, assign.getCharno());
  }

  public void testLinenoCharnoAssign2() throws Exception {
    Node assign = parse("\n a.g.h.k    =  45").getFirstChild().getFirstChild();

    assertEquals(Token.ASSIGN, assign.getType());
    assertEquals(2, assign.getLineno());
    assertEquals(1, assign.getCharno());
  }

  public void testLinenoCharnoCall() throws Exception {
    Node call = parse("\n foo(123);").getFirstChild().getFirstChild();

    assertEquals(Token.CALL, call.getType());
    assertEquals(2, call.getLineno());
    assertEquals(1, call.getCharno());
  }

  public void testLinenoCharnoGetProp1() throws Exception {
    Node getprop = parse("\n foo.bar").getFirstChild().getFirstChild();

    assertEquals(Token.GETPROP, getprop.getType());
    assertEquals(2, getprop.getLineno());
    assertEquals(1, getprop.getCharno());

    Node name = getprop.getFirstChild().getNext();
    assertEquals(Token.STRING, name.getType());
    assertEquals(2, name.getLineno());
    assertEquals(5, name.getCharno());
  }

  public void testLinenoCharnoGetProp2() throws Exception {
    Node getprop = parse("\n foo.\nbar").getFirstChild().getFirstChild();

    assertEquals(Token.GETPROP, getprop.getType());
    assertEquals(2, getprop.getLineno());
    assertEquals(1, getprop.getCharno());

    Node name = getprop.getFirstChild().getNext();
    assertEquals(Token.STRING, name.getType());
    assertEquals(3, name.getLineno());
    assertEquals(0, name.getCharno());
  }

  public void testLinenoCharnoGetelem1() throws Exception {
    Node call = parse("\n foo[123]").getFirstChild().getFirstChild();

    assertEquals(Token.GETELEM, call.getType());
    assertEquals(2, call.getLineno());
    assertEquals(1, call.getCharno());
  }

  public void testLinenoCharnoGetelem2() throws Exception {
    Node call = parse("\n   \n foo()[123]").getFirstChild().getFirstChild();

    assertEquals(Token.GETELEM, call.getType());
    assertEquals(3, call.getLineno());
    assertEquals(1, call.getCharno());
  }

  public void testLinenoCharnoGetelem3() throws Exception {
    Node call = parse("\n   \n (8 + kl)[123]").getFirstChild().getFirstChild();

    assertEquals(Token.GETELEM, call.getType());
    assertEquals(3, call.getLineno());
    assertEquals(1, call.getCharno());
  }

  public void testLinenoCharnoForComparison() throws Exception {
    Node lt =
      parse("for (; i < j;){}").getFirstChild().getFirstChild().getNext();

    assertEquals(Token.LT, lt.getType());
    assertEquals(1, lt.getLineno());
    assertEquals(7, lt.getCharno());
  }

  public void testLinenoCharnoHook() throws Exception {
    Node n = parse("\n a ? 9 : 0").getFirstChild().getFirstChild();

    assertEquals(Token.HOOK, n.getType());
    assertEquals(2, n.getLineno());
    assertEquals(1, n.getCharno());
  }

  public void testLinenoCharnoArrayLiteral() throws Exception {
    Node n = parse("\n  [8, 9]").getFirstChild().getFirstChild();

    assertEquals(Token.ARRAYLIT, n.getType());
    assertEquals(2, n.getLineno());
    assertEquals(2, n.getCharno());

    n = n.getFirstChild();

    assertEquals(Token.NUMBER, n.getType());
    assertEquals(2, n.getLineno());
    assertEquals(3, n.getCharno());

    n = n.getNext();

    assertEquals(Token.NUMBER, n.getType());
    assertEquals(2, n.getLineno());
    assertEquals(6, n.getCharno());
  }

  public void testLinenoCharnoObjectLiteral() throws Exception {
    Node n = parse("\n\n var a = {a:0\n,b :1};")
        .getFirstChild().getFirstChild().getFirstChild();

    assertEquals(Token.OBJECTLIT, n.getType());
    assertEquals(3, n.getLineno());
    assertEquals(9, n.getCharno());

    Node key = n.getFirstChild();

    assertEquals(Token.STRING_KEY, key.getType());
    assertEquals(3, key.getLineno());
    assertEquals(10, key.getCharno());

    Node value = key.getFirstChild();

    assertEquals(Token.NUMBER, value.getType());
    assertEquals(3, value.getLineno());
    assertEquals(12, value.getCharno());

    key = key.getNext();

    assertEquals(Token.STRING_KEY, key.getType());
    assertEquals(4, key.getLineno());
    assertEquals(1, key.getCharno());

    value = key.getFirstChild();

    assertEquals(Token.NUMBER, value.getType());
    assertEquals(4, value.getLineno());
    assertEquals(4, value.getCharno());
  }

  public void testLinenoCharnoAdd() throws Exception {
    testLinenoCharnoBinop("+");
  }

  public void testLinenoCharnoSub() throws Exception {
    testLinenoCharnoBinop("-");
  }

  public void testLinenoCharnoMul() throws Exception {
    testLinenoCharnoBinop("*");
  }

  public void testLinenoCharnoDiv() throws Exception {
    testLinenoCharnoBinop("/");
  }

  public void testLinenoCharnoMod() throws Exception {
    testLinenoCharnoBinop("%");
  }

  public void testLinenoCharnoShift() throws Exception {
    testLinenoCharnoBinop("<<");
  }

  public void testLinenoCharnoBinaryAnd() throws Exception {
    testLinenoCharnoBinop("&");
  }

  public void testLinenoCharnoAnd() throws Exception {
    testLinenoCharnoBinop("&&");
  }

  public void testLinenoCharnoBinaryOr() throws Exception {
    testLinenoCharnoBinop("|");
  }

  public void testLinenoCharnoOr() throws Exception {
    testLinenoCharnoBinop("||");
  }

  public void testLinenoCharnoLt() throws Exception {
    testLinenoCharnoBinop("<");
  }

  public void testLinenoCharnoLe() throws Exception {
    testLinenoCharnoBinop("<=");
  }

  public void testLinenoCharnoGt() throws Exception {
    testLinenoCharnoBinop(">");
  }

  public void testLinenoCharnoGe() throws Exception {
    testLinenoCharnoBinop(">=");
  }

  private void testLinenoCharnoBinop(String binop) {
    Node op = parse("var a = 89 " + binop + " 76;").getFirstChild().
        getFirstChild().getFirstChild();

    assertEquals(1, op.getLineno());
    assertEquals(8, op.getCharno());
  }

  public void testJSDocAttachment1() {
    Node varNode = parse("/** @type number */var a;").getFirstChild();

    // VAR
    assertEquals(Token.VAR, varNode.getType());
    JSDocInfo varInfo = varNode.getJSDocInfo();
    assertNotNull(varInfo);
    assertTypeEquals(NUMBER_TYPE, varInfo.getType());

    // VAR NAME
    Node varNameNode = varNode.getFirstChild();
    assertEquals(Token.NAME, varNameNode.getType());
    assertNull(varNameNode.getJSDocInfo());

    mode = LanguageMode.ECMASCRIPT6;

    Node letNode = parse("/** @type number */let a;").getFirstChild();

    // LET
    assertEquals(Token.LET, letNode.getType());
    JSDocInfo letInfo = letNode.getJSDocInfo();
    assertNotNull(letInfo);
    assertTypeEquals(NUMBER_TYPE, letInfo.getType());

    // LET NAME
    Node letNameNode = letNode.getFirstChild();
    assertEquals(Token.NAME, letNameNode.getType());
    assertNull(letNameNode.getJSDocInfo());

    Node constNode = parse("/** @type number */const a = 0;").getFirstChild();

    // CONST
    assertEquals(Token.CONST, constNode.getType());
    JSDocInfo constInfo = constNode.getJSDocInfo();
    assertNotNull(constInfo);
    assertTypeEquals(NUMBER_TYPE, constInfo.getType());

    // LET NAME
    Node constNameNode = constNode.getFirstChild();
    assertEquals(Token.NAME, constNameNode.getType());
    assertNull(constNameNode.getJSDocInfo());
  }

  public void testJSDocAttachment2() {
    Node varNode = parse("/** @type number */var a,b;").getFirstChild();

    // VAR
    assertEquals(Token.VAR, varNode.getType());
    JSDocInfo info = varNode.getJSDocInfo();
    assertNotNull(info);
    assertTypeEquals(NUMBER_TYPE, info.getType());

    // First NAME
    Node nameNode1 = varNode.getFirstChild();
    assertEquals(Token.NAME, nameNode1.getType());
    assertNull(nameNode1.getJSDocInfo());

    // Second NAME
    Node nameNode2 = nameNode1.getNext();
    assertEquals(Token.NAME, nameNode2.getType());
    assertNull(nameNode2.getJSDocInfo());
  }

  public void testJSDocAttachment3() {
    Node assignNode = parse(
        "/** @type number */goog.FOO = 5;").getFirstChild().getFirstChild();
    assertEquals(Token.ASSIGN, assignNode.getType());
    JSDocInfo info = assignNode.getJSDocInfo();
    assertNotNull(info);
    assertTypeEquals(NUMBER_TYPE, info.getType());
  }

  public void testJSDocAttachment4() {
    Node varNode = parse(
        "var a, /** @define {number} */ b = 5;").getFirstChild();

    // ASSIGN
    assertEquals(Token.VAR, varNode.getType());
    assertNull(varNode.getJSDocInfo());

    // a
    Node a = varNode.getFirstChild();
    assertNull(a.getJSDocInfo());

    // b
    Node b = a.getNext();
    JSDocInfo info = b.getJSDocInfo();
    assertNotNull(info);
    assertTrue(info.isDefine());
    assertTypeEquals(NUMBER_TYPE, info.getType());
  }

  public void testJSDocAttachment5() {
    Node varNode = parse(
        "var /** @type number */a, /** @define {number} */b = 5;")
        .getFirstChild();

    // ASSIGN
    assertEquals(Token.VAR, varNode.getType());
    assertNull(varNode.getJSDocInfo());

    // a
    Node a = varNode.getFirstChild();
    assertNotNull(a.getJSDocInfo());
    JSDocInfo info = a.getJSDocInfo();
    assertNotNull(info);
    assertFalse(info.isDefine());
    assertTypeEquals(NUMBER_TYPE, info.getType());

    // b
    Node b = a.getNext();
    info = b.getJSDocInfo();
    assertNotNull(info);
    assertTrue(info.isDefine());
    assertTypeEquals(NUMBER_TYPE, info.getType());
  }

  /**
   * Tests that a JSDoc comment in an unexpected place of the code does not
   * propagate to following code due to {@link JSDocInfo} aggregation.
   */
  public void testJSDocAttachment6() throws Exception {
    Node functionNode = parseWarning(
        "var a = /** @param {number} index */5;"
        + "/** @return boolean */function f(index){}",
        MISPLACED_FUNCTION_ANNOTATION)
        .getFirstChild().getNext();

    assertEquals(Token.FUNCTION, functionNode.getType());
    JSDocInfo info = functionNode.getJSDocInfo();
    assertNotNull(info);
    assertFalse(info.hasParameter("index"));
    assertTrue(info.hasReturnType());
    assertTypeEquals(UNKNOWN_TYPE, info.getReturnType());
  }

  public void testJSDocAttachment7() {
    Node varNode = parse("/** */var a;").getFirstChild();

    // VAR
    assertEquals(Token.VAR, varNode.getType());

    // NAME
    Node nameNode = varNode.getFirstChild();
    assertEquals(Token.NAME, nameNode.getType());
    assertNull(nameNode.getJSDocInfo());
  }

  public void testJSDocAttachment8() {
    Node varNode = parse("/** x */var a;").getFirstChild();

    // VAR
    assertEquals(Token.VAR, varNode.getType());

    // NAME
    Node nameNode = varNode.getFirstChild();
    assertEquals(Token.NAME, nameNode.getType());
    assertNull(nameNode.getJSDocInfo());
  }

  public void testJSDocAttachment9() {
    Node varNode = parse("/** \n x */var a;").getFirstChild();

    // VAR
    assertEquals(Token.VAR, varNode.getType());

    // NAME
    Node nameNode = varNode.getFirstChild();
    assertEquals(Token.NAME, nameNode.getType());
    assertNull(nameNode.getJSDocInfo());
  }

  public void testJSDocAttachment10() {
    Node varNode = parse("/** x\n */var a;").getFirstChild();

    // VAR
    assertEquals(Token.VAR, varNode.getType());

    // NAME
    Node nameNode = varNode.getFirstChild();
    assertEquals(Token.NAME, nameNode.getType());
    assertNull(nameNode.getJSDocInfo());
  }

  public void testJSDocAttachment11() {
    Node varNode =
       parse("/** @type {{x : number, 'y' : string, z}} */var a;")
        .getFirstChild();

    // VAR
    assertEquals(Token.VAR, varNode.getType());
    JSDocInfo info = varNode.getJSDocInfo();
    assertNotNull(info);

    assertTypeEquals(createRecordTypeBuilder().
                     addProperty("x", NUMBER_TYPE, null).
                     addProperty("y", STRING_TYPE, null).
                     addProperty("z", UNKNOWN_TYPE, null).
                     build(),
                     info.getType());

    // NAME
    Node nameNode = varNode.getFirstChild();
    assertEquals(Token.NAME, nameNode.getType());
    assertNull(nameNode.getJSDocInfo());
  }

  public void testJSDocAttachment12() {
    Node varNode =
       parse("var a = {/** @type {Object} */ b: c};")
        .getFirstChild();
    Node objectLitNode = varNode.getFirstChild().getFirstChild();
    assertEquals(Token.OBJECTLIT, objectLitNode.getType());
    assertNotNull(objectLitNode.getFirstChild().getJSDocInfo());
  }

  public void testJSDocAttachment13() {
    Node varNode = parse("/** foo */ var a;").getFirstChild();
    assertNotNull(varNode.getJSDocInfo());
  }

  public void testJSDocAttachment14() {
    Node varNode = parse("/** */ var a;").getFirstChild();
    assertNull(varNode.getJSDocInfo());
  }

  public void testJSDocAttachment15() {
    Node varNode = parse("/** \n * \n */ var a;").getFirstChild();
    assertNull(varNode.getJSDocInfo());
  }

  public void testJSDocAttachment16() {
    Node exprCall =
        parse("/** @private */ x(); function f() {};").getFirstChild();
    assertEquals(Token.EXPR_RESULT, exprCall.getType());
    assertNull(exprCall.getNext().getJSDocInfo());
    assertNotNull(exprCall.getFirstChild().getJSDocInfo());
  }

  public void testJSDocAttachment17() {
    Node fn =
        parse(
            "function f() { " +
            "  return /** @type {string} */ (g(1 /** @desc x */));" +
            "};").getFirstChild();
    assertEquals(Token.FUNCTION, fn.getType());
    Node cast = fn.getLastChild().getFirstChild().getFirstChild();
    assertEquals(Token.CAST, cast.getType());
  }

  public void testJSDocAttachment18() {
    Node fn =
        parse(
            "function f() { " +
            "  var x = /** @type {string} */ (y);" +
            "};").getFirstChild();
    assertEquals(Token.FUNCTION, fn.getType());
    Node cast =
        fn.getLastChild().getFirstChild().getFirstChild().getFirstChild();
    assertEquals(Token.CAST, cast.getType());
  }

  public void testJSDocAttachment19() {
    Node fn =
        parseWarning(
            "function f() { " +
            "  /** @type {string} */" +
            "  return;" +
            "};",
            MISPLACED_TYPE_ANNOTATION).getFirstChild();
    assertEquals(Token.FUNCTION, fn.getType());

    Node ret = fn.getLastChild().getFirstChild();
    assertEquals(Token.RETURN, ret.getType());
    assertNotNull(ret.getJSDocInfo());
  }

  public void testJSDocAttachment20() {
    Node fn =
        parseWarning(
            "function f() { " +
            "  /** @type {string} */" +
            "  if (true) return;" +
            "};", MISPLACED_TYPE_ANNOTATION).getFirstChild();
    assertEquals(Token.FUNCTION, fn.getType());

    Node ret = fn.getLastChild().getFirstChild();
    assertEquals(Token.IF, ret.getType());
    assertNotNull(ret.getJSDocInfo());
  }

  public void testJSDocAttachment21() {
    mode = LanguageMode.ECMASCRIPT6;

    parse("/** @param {string} x */ const f = function() {};");
    parse("/** @param {string} x */ let f = function() {};");
  }

  public void testInlineJSDocAttachment1() {
    Node fn = parse("function f(/** string */ x) {}").getFirstChild();
    assertTrue(fn.isFunction());

    JSDocInfo info =
        fn.getFirstChild().getNext().getFirstChild().getJSDocInfo();
    assertNotNull(info);
    assertTypeEquals(STRING_TYPE, info.getType());
  }

  public void testInlineJSDocAttachment2() {
    Node fn = parse(
        "function f(/** ? */ x) {}").getFirstChild();
    assertTrue(fn.isFunction());

    JSDocInfo info =
        fn.getFirstChild().getNext().getFirstChild().getJSDocInfo();
    assertNotNull(info);
    assertTypeEquals(UNKNOWN_TYPE, info.getType());
  }

  public void testInlineJSDocAttachment3() {
    parseWarning(
        "function f(/** @type {string} */ x) {}",
        "Bad type annotation. type not recognized due to syntax error");
  }

  public void testInlineJSDocAttachment4() {
    parseWarning(
        "function f(/**\n" +
        " * @type {string}\n" +
        " */ x) {}",
        "Bad type annotation. type not recognized due to syntax error");
  }

  public void testInlineJSDocAttachment5() {
    Node vardecl = parse("var /** string */ x = 'asdf';").getFirstChild();
    JSDocInfo info = vardecl.getFirstChild().getJSDocInfo();
    assertNotNull(info);
    assertTrue(info.hasType());
    assertTypeEquals(STRING_TYPE, info.getType());
  }

  public void testInlineJSDocAttachment6() {
    Node fn = parse("function f(/** {attr: number} */ x) {}").getFirstChild();
    assertTrue(fn.isFunction());

    JSDocInfo info =
        fn.getFirstChild().getNext().getFirstChild().getJSDocInfo();
    assertNotNull(info);
    assertTypeEquals(createRecordTypeBuilder().
        addProperty("attr", NUMBER_TYPE, null).
        build(),
        info.getType());
  }

  public void testIncorrectJSDocDoesNotAlterJSParsing1() throws Exception {
    assertNodeEquality(
        parse("var a = [1,2]"),
        parseWarning("/** @type Array.<number*/var a = [1,2]",
            MISSING_GT_MESSAGE));
  }

  public void testIncorrectJSDocDoesNotAlterJSParsing2() throws Exception {
    assertNodeEquality(
        parse("var a = [1,2]"),
        parseWarning("/** @type {Array.<number}*/var a = [1,2]",
            MISSING_GT_MESSAGE));
  }

  public void testIncorrectJSDocDoesNotAlterJSParsing3() throws Exception {
    assertNodeEquality(
        parse("C.prototype.say=function(nums) {alert(nums.join(','));};"),
        parseWarning("/** @param {Array.<number} nums */" +
            "C.prototype.say=function(nums) {alert(nums.join(','));};",
            MISSING_GT_MESSAGE));
  }

  public void testIncorrectJSDocDoesNotAlterJSParsing4() throws Exception {
    assertNodeEquality(
        parse("C.prototype.say=function(nums) {alert(nums.join(','));};"),
        parse("/** @return boolean */" +
            "C.prototype.say=function(nums) {alert(nums.join(','));};"));
  }

  public void testIncorrectJSDocDoesNotAlterJSParsing5() throws Exception {
    assertNodeEquality(
        parse("C.prototype.say=function(nums) {alert(nums.join(','));};"),
        parse("/** @param boolean this is some string*/" +
            "C.prototype.say=function(nums) {alert(nums.join(','));};"));
  }

  public void testIncorrectJSDocDoesNotAlterJSParsing6() throws Exception {
    assertNodeEquality(
        parse("C.prototype.say=function(nums) {alert(nums.join(','));};"),
        parseWarning("/** @param {bool!*%E$} */" +
            "C.prototype.say=function(nums) {alert(nums.join(','));};",
            "Bad type annotation. expected closing }",
            "Bad type annotation. expecting a variable name in a @param tag"));
  }

  public void testIncorrectJSDocDoesNotAlterJSParsing7() throws Exception {
    isIdeMode = true;

    assertNodeEquality(
        parse("C.prototype.say=function(nums) {alert(nums.join(','));};"),
        parseWarning("/** @see */" +
            "C.prototype.say=function(nums) {alert(nums.join(','));};",
              "@see tag missing description"));
  }

  public void testIncorrectJSDocDoesNotAlterJSParsing8() throws Exception {
    isIdeMode = true;

    assertNodeEquality(
        parse("C.prototype.say=function(nums) {alert(nums.join(','));};"),
        parseWarning("/** @author */" +
            "C.prototype.say=function(nums) {alert(nums.join(','));};",
              "@author tag missing author"));
  }

  public void testIncorrectJSDocDoesNotAlterJSParsing9() throws Exception {
    assertNodeEquality(
        parse("C.prototype.say=function(nums) {alert(nums.join(','));};"),
        parseWarning("/** @someillegaltag */" +
              "C.prototype.say=function(nums) {alert(nums.join(','));};",
              "illegal use of unknown JSDoc tag \"someillegaltag\";"
              + " ignoring it"));
  }

  public void testUnescapedSlashInRegexpCharClass() {
    parse("var foo = /[/]/;");
    parse("var foo = /[hi there/]/;");
    parse("var foo = /[/yo dude]/;");
    parse("var foo = /\\/[@#$/watashi/wa/suteevu/desu]/;");
  }

  /**
   * Test for https://github.com/google/closure-compiler/issues/389.
   */
  public void testMalformedRegexp() {
    // Simple repro case
    String js = "var x = com\\";
    parseError(js, "Invalid escape sequence");

    // The original repro case as reported.
    js = Joiner.on('\n').join(
        "(function() {",
        "  var url=\"\";",
        "  switch(true)",
        "  {",
        "    case /a.com\\/g|l.i/N/.test(url):",
        "      return \"\";",
        "    case /b.com\\/T/.test(url):",
        "      return \"\";",
        "  }",
        "}",
        ")();");
    parseError(js, "primary expression expected");
  }

  private void assertNodeEquality(Node expected, Node found) {
    String message = expected.checkTreeEquals(found);
    if (message != null) {
      fail(message);
    }
  }

  @SuppressWarnings("unchecked")
  public void testParse() {
    mode = LanguageMode.ECMASCRIPT5;
    Node a = Node.newString(Token.NAME, "a");
    a.addChildToFront(Node.newString(Token.NAME, "b"));
    List<ParserResult> testCases = ImmutableList.of(
        new ParserResult(
            "3;",
            createScript(new Node(Token.EXPR_RESULT, Node.newNumber(3.0)))),
        new ParserResult(
            "var a = b;",
             createScript(new Node(Token.VAR, a)))
        );

    for (ParserResult testCase : testCases) {
      assertNodeEquality(testCase.node, parse(testCase.code));
    }
  }

  public void testAutomaticSemicolonInsertion() {
    // var statements
    assertNodeEquality(
        parse("var x = 1\nvar y = 2"),
        parse("var x = 1; var y = 2;"));
    assertNodeEquality(
        parse("var x = 1\n, y = 2"),
        parse("var x = 1, y = 2;"));

    // assign statements
    assertNodeEquality(
        parse("x = 1\ny = 2"),
        parse("x = 1; y = 2;"));

    // This fails because an EMPTY statement
    // is inserted after the 'x=1'.
    // TODO(tbreisacher): Fix and re-enable.
    //assertNodeEquality(
    //    parse("x = 1\n;y = 2"),
    //    parse("x = 1; y = 2;"));

    // if/else statements
    assertNodeEquality(
        parse("if (x)\n;else{}"),
        parse("if (x) {} else {}"));
  }

  /**
   * Test all the ASI examples from
   * http://www.ecma-international.org/ecma-262/5.1/#sec-7.9.2
   */
  public void testAutomaticSemicolonInsertionExamplesFromSpec() {
    parseError("{ 1 2 } 3", "Semi-colon expected");

    assertNodeEquality(
        parse("{ 1\n2 } 3"),
        parse("{ 1; 2; } 3;"));

    parseError("for (a; b\n)", "';' expected");

    assertNodeEquality(
        parse("function f() { return\na + b }"),
        parse("function f() { return; a + b; }"));

    assertNodeEquality(
        parse("a = b\n++c"),
        parse("a = b; ++c;"));

    parseError("if (a > b)\nelse c = d", "primary expression expected");

    assertNodeEquality(
        parse("a = b + c\n(d + e).print()"),
        parse("a = b + c(d + e).print()"));
  }

  private Node createScript(Node n) {
    Node script = new Node(Token.SCRIPT);
    script.addChildToBack(n);
    return script;
  }

  public void testMethodInObjectLiteral() {
    testMethodInObjectLiteral("var a = {b() {}};");
    testMethodInObjectLiteral("var a = {b() { alert('b'); }};");

    // Static methods not allowed in object literals.
    parseError("var a = {static b() { alert('b'); }};",
        "Cannot use keyword in short object literal");
  }

  private void testMethodInObjectLiteral(String js) {
    mode = LanguageMode.ECMASCRIPT6;
    parse(js);

    mode = LanguageMode.ECMASCRIPT5;
    parseWarning(js, "this language feature is only supported in es6 mode:"
        + " member declarations");
  }

  public void testExtendedObjectLiteral() {
    testExtendedObjectLiteral("var a = {b};");
    testExtendedObjectLiteral("var a = {b, c};");
    testExtendedObjectLiteral("var a = {b, c: d, e};");

    parseError("var a = { '!@#$%' };", "':' expected");
    parseError("var a = { 123 };", "':' expected");
    parseError("var a = { let };", "Cannot use keyword in short object literal");
    parseError("var a = { else };", "Cannot use keyword in short object literal");
  }

  private void testExtendedObjectLiteral(String js) {
    mode = LanguageMode.ECMASCRIPT6;
    parse(js);

    mode = LanguageMode.ECMASCRIPT5;
    parseWarning(js, "this language feature is only supported in es6 mode:"
        + " extended object literals");
  }

  public void testComputedPropertiesObjLit() {
    // Method
    testComputedProperty(Joiner.on('\n').join(
        "var x = {",
        "  [prop + '_']() {}",
        "}"));

    // Getter
    testComputedProperty(Joiner.on('\n').join(
        "var x = {",
        "  get [prop + '_']() {}",
        "}"));

    // Setter
    testComputedProperty(Joiner.on('\n').join(
        "var x = {",
        "  set [prop + '_'](val) {}",
        "}"));

    // Generator method
    mode = LanguageMode.ECMASCRIPT6;
    parse(Joiner.on('\n').join(
        "var x = {",
        "  *[prop + '_']() {}",
        "}"));

  }

  public void testComputedMethodClass() {
    mode = LanguageMode.ECMASCRIPT6;
    parse(Joiner.on('\n').join(
        "class X {",
        "  [prop + '_']() {}",
        "}"));

    parse(Joiner.on('\n').join(
        "class X {",
        "  static [prop + '_']() {}",
        "}"));
  }

  public void testComputedProperty() {
    testComputedProperty(Joiner.on('\n').join(
        "var prop = 'some complex expression';",
        "",
        "var x = {",
        "  [prop]: 'foo'",
        "}"));

    testComputedProperty(Joiner.on('\n').join(
        "var prop = 'some complex expression';",
        "",
        "var x = {",
        "  [prop + '!']: 'foo'",
        "}"));

    testComputedProperty(Joiner.on('\n').join(
        "var prop;",
        "",
        "var x = {",
        "  [prop = 'some expr']: 'foo'",
        "}"));

    testComputedProperty(Joiner.on('\n').join(
        "var x = {",
        "  [1 << 8]: 'foo'",
        "}"));

    String js = Joiner.on('\n').join(
        "var x = {",
        "  [1 << 8]: 'foo',",
        "  [1 << 7]: 'bar'",
        "}");
    mode = LanguageMode.ECMASCRIPT6;
    parse(js);
    mode = LanguageMode.ECMASCRIPT5;
    String warning = "this language feature is only supported in es6 mode:"
        + " computed property";
    parseWarning(js, warning, warning);
  }

  private void testComputedProperty(String js) {
    mode = LanguageMode.ECMASCRIPT6;
    parse(js);

    mode = LanguageMode.ECMASCRIPT5;
    parseWarning(js, "this language feature is only supported in es6 mode:"
        + " computed property");
  }

  public void testTrailingCommaWarning1() {
    parse("var a = ['foo', 'bar'];");
  }

  public void testTrailingCommaWarning2() {
    parse("var a = ['foo',,'bar'];");
  }

  public void testTrailingCommaWarning3() {
    parseWarning("var a = ['foo', 'bar',];", TRAILING_COMMA_MESSAGE);
    mode = LanguageMode.ECMASCRIPT5;
    parse("var a = ['foo', 'bar',];");
  }

  public void testTrailingCommaWarning4() {
    parseWarning("var a = [,];", TRAILING_COMMA_MESSAGE);
    mode = LanguageMode.ECMASCRIPT5;
    parse("var a = [,];");
  }

  public void testTrailingCommaWarning5() {
    parse("var a = {'foo': 'bar'};");
  }

  public void testTrailingCommaWarning6() {
    parseWarning("var a = {'foo': 'bar',};", TRAILING_COMMA_MESSAGE);
    mode = LanguageMode.ECMASCRIPT5;
    parse("var a = {'foo': 'bar',};");
  }

  public void testTrailingCommaWarning7() {
    parseError("var a = {,};",
        "'}' expected");
  }

  public void testSuspiciousBlockCommentWarning1() {
    parseWarning("/* @type {number} */ var x = 3;", SUSPICIOUS_COMMENT_WARNING);
  }

  public void testSuspiciousBlockCommentWarning2() {
    parseWarning("/* \n * @type {number} */ var x = 3;",
        SUSPICIOUS_COMMENT_WARNING);
  }

  public void testSuspiciousBlockCommentWarning3() {
    parseWarning("/* \n *@type {number} */ var x = 3;",
        SUSPICIOUS_COMMENT_WARNING);
  }

  public void testSuspiciousBlockCommentWarning4() {
    parseWarning(
        "  /*\n" +
        "   * @type {number}\n" +
        "   */\n" +
        "  var x = 3;",
        SUSPICIOUS_COMMENT_WARNING);
  }

  public void testSuspiciousBlockCommentWarning5() {
    parseWarning(
        "  /*\n" +
        "   * some random text here\n" +
        "   * @type {number}\n" +
        "   */\n" +
        "  var x = 3;",
        SUSPICIOUS_COMMENT_WARNING);
  }

  public void testSuspiciousBlockCommentWarning6() {
    parseWarning("/* @type{number} */ var x = 3;", SUSPICIOUS_COMMENT_WARNING);
  }

  public void testSuspiciousBlockCommentWarning7() {
    // jsdoc tags contain letters only, no underscores etc.
    parse("/* @cc_on */ var x = 3;");
  }

  public void testSuspiciousBlockCommentWarning8() {
    // a jsdoc tag can't be immediately followed by a paren
    parse("/* @TODO(username) */ var x = 3;");
  }

  public void testCatchClauseForbidden() {
    parseError("try { } catch (e if true) {}",
        "')' expected");
  }

  public void testConstForbidden() {
    parseWarning("const x = 3;",
        "this language feature is only supported in es6 mode: " +
        "const declarations");
  }

  public void testAnonymousFunctionExpression() {
    mode = LanguageMode.ECMASCRIPT5;
    parseError("function () {}", "'identifier' expected");

    mode = LanguageMode.ECMASCRIPT6;
    parseError("function () {}", "'identifier' expected");
  }

  public void testArrayDestructuringVar() {
    mode = LanguageMode.ECMASCRIPT5;
    parseWarning("var [x,y] = foo();",
        "this language feature is only supported in es6 mode: destructuring");
    parseWarning("[x,y] = foo();",
        "this language feature is only supported in es6 mode: destructuring");

    mode = LanguageMode.ECMASCRIPT6;
    parse("var [x,y] = foo();");
    parse("[x,y] = foo();");
  }

  public void testArrayDestructuringInitializer() {
    mode = LanguageMode.ECMASCRIPT6;
    parse("var [x=1,y] = foo();");
    parse("[x=1,y] = foo();");
    parse("var [x,y=2] = foo();");
    parse("[x,y=2] = foo();");

    parse("[[a] = ['b']] = [];");
  }

  public void testArrayDestructuringTrailingComma() {
    mode = LanguageMode.ECMASCRIPT6;
    parseError("var [x,] = ['x',];", "Array pattern may not end with a comma");
  }

  public void testArrayDestructuringRest() {
    mode = LanguageMode.ECMASCRIPT6;
    parse("var [first, ...rest] = foo();");
    parse("let [first, ...rest] = foo();");
    parse("const [first, ...rest] = foo();");

    parseError("var [first, ...more, last] = foo();", "']' expected");
    parseError("var [first, ...[re, st]] = foo();", "lvalues in rest elements must be identifiers");

    mode = LanguageMode.ECMASCRIPT5;
    parseWarning("var [first, ...rest] = foo();",
        "this language feature is only supported in es6 mode: destructuring");
  }

  public void testArrayDestructuringFnDeclaration() {
    mode = LanguageMode.ECMASCRIPT6;
    parse("function f([x, y]) { use(x); use(y); }");
    parse("function f([x, [y, z]]) {}");
    parse("function f([x, y] = [1, 2]) { use(x); use(y); }");
    parse("function f([x, x]) {}");
  }

  public void testObjectDestructuringVar() {
    mode = LanguageMode.ECMASCRIPT6;
    parse("var {x, y} = foo();");
    parse("var {x: x, y: y} = foo();");
    parse("var {x: {y, z}} = foo();");
    parse("var {x: {y: {z}}} = foo();");

    // Useless, but legal.
    parse("var {} = foo();");
  }

  public void testObjectDestructuringVarWithInitializer() {
    mode = LanguageMode.ECMASCRIPT6;
    parse("var {x = 1} = foo();");
    parse("var {x: {y = 1}} = foo();");
    parse("var {x: y = 1} = foo();");
    parse("var {x: v1 = 5, y: v2 = 'str'} = foo();");
    parse("var {k1: {k2 : x} = bar(), k3: y} = foo();");
  }

  public void testObjectDestructuringAssign() {
    mode = LanguageMode.ECMASCRIPT6;
    parse("({x, y}) = foo();");
    parse("({x, y} = foo());");
    parse("({x: x, y: y}) = foo();");
    parse("({x: x, y: y} = foo());");
    parse("({x: {y, z}}) = foo();");
    parse("({x: {y, z}} = foo());");
    parse("({k1: {k2 : x} = bar(), k3: y}) = foo();");
    parse("({k1: {k2 : x} = bar(), k3: y} = foo());");

    // Useless, but legal.
    parse("({}) = foo();");
    parse("({} = foo());");
  }

  public void testObjectDestructuringAssignWithInitializer() {
    mode = LanguageMode.ECMASCRIPT6;
    parse("({x = 1}) = foo();");
    parse("({x = 1} = foo());");
    parse("({x: {y = 1}}) = foo();");
    parse("({x: {y = 1}} = foo());");
    parse("({x: y = 1}) = foo();");
    parse("({x: y = 1} = foo());");
    parse("({x: v1 = 5, y: v2 = 'str'}) = foo();");
    parse("({x: v1 = 5, y: v2 = 'str'} = foo());");
    parse("({k1: {k2 : x} = bar(), k3: y}) = foo();");
    parse("({k1: {k2 : x} = bar(), k3: y} = foo());");
  }

  public void testObjectDestructuringWithInitializerInvalid() {
    parseError("var {{x}} = foo();", "'}' expected");
    parseError("({{x}}) = foo();", "'}' expected");
    parseError("({{a} = {a: 'b'}}) = foo();", "'}' expected");
    parseError("({{a : b} = {a: 'b'}}) = foo();", "'}' expected");
  }

  public void testObjectDestructuringFnDeclaration() {
    mode = LanguageMode.ECMASCRIPT6;
    parse("function f({x, y}) { use(x); use(y); }");
    parse("function f({w, x: {y, z}}) {}");
    parse("function f({x, y} = {x:1, y:2}) {}");
    parse("function f({x, x}) {}");
  }

  public void testObjectDestructuringComputedProp() {
    mode = LanguageMode.ECMASCRIPT6;
    parse("var {[x]: y} = z;");
    parse("var { [foo()] : [x,y,z] = bar() } = baz();");
    parseError("var {[x]} = z;", "':' expected");
  }

  public void testObjectDestructuringStringAndNumberKeys() {
    mode = LanguageMode.ECMASCRIPT6;
    parse("var {'s': x} = foo();");
    parse("var {3: x} = foo();");

    parseError("var { 'hello world' } = foo();", "':' expected");
    parseError("var { 4 } = foo();", "':' expected");
    parseError("var { 'hello' = 'world' } = foo();", "':' expected");
    parseError("var { 2 = 5 } = foo();", "':' expected");
  }

  public void testObjectDestructuringKeywordKeys() {
    mode = LanguageMode.ECMASCRIPT6;
    parse("var {if: x, else: y} = foo();");
    parse("var {while: x=1, for: y} = foo();");
    parseError("var {while} = foo();", "cannot use keyword 'while' here.");
    parseError("var {implements} = foo();", "cannot use keyword 'implements' here.");
  }

  public void testObjectDestructuringComplexTarget() {
    mode = LanguageMode.ECMASCRIPT6;
    parseError("var {foo: bar.x} = baz();", "'}' expected");
    parse("({foo: bar.x} = baz());");
    parse("for ({foo: bar.x} in baz());");

    parseError("var {foo: bar[x]} = baz();", "'}' expected");
    parse("({foo: bar[x]} = baz());");
    parse("for ({foo: bar[x]} in baz());");
  }

  public void testObjectDestructuringExtraParens() {
    mode = LanguageMode.ECMASCRIPT6;
    parse("({x}) = y;");
    parse("(({x})) = y;");
    parse("((({x}))) = y;");

    parse("([x]) = y;");
    parse("[x, (y)] = z;");
    parse("[x, ([y])] = z;");
    parse("[x, (([y]))] = z;");
  }

  public void testMixedDestructuring() {
    mode = LanguageMode.ECMASCRIPT6;
    parse("var {x: [y, z]} = foo();");
    parse("var [x, {y, z}] = foo();");

    parse("({x: [y, z]} = foo());");
    parse("[x, {y, z}] = foo();");

    parse("function f({x: [y, z]}) {}");
    parse("function f([x, {y, z}]) {}");
  }

  public void testMixedDestructuringWithInitializer() {
    mode = LanguageMode.ECMASCRIPT6;
    parse("var {x: [y, z] = [1, 2]} = foo();");
    parse("var [x, {y, z} = {y: 3, z: 4}] = foo();");

    parse("({x: [y, z] = [1, 2]} = foo());");
    parse("[x, {y, z} = {y: 3, z: 4}] = foo();");

    parse("function f({x: [y, z] = [1, 2]}) {}");
    parse("function f([x, {y, z} = {y: 3, z: 4}]) {}");
  }

  public void testDestructuringNoRHS() {
    mode = LanguageMode.ECMASCRIPT6;
    parseError("var {x: y};", "destructuring must have an initializer");
    parseError("let {x: y};", "destructuring must have an initializer");
    parseError("const {x: y};", "const variables must have an initializer");

    parseError("var {x};", "destructuring must have an initializer");
    parseError("let {x};", "destructuring must have an initializer");
    parseError("const {x};", "const variables must have an initializer");

    parseError("var [x, y];", "destructuring must have an initializer");
    parseError("let [x, y];", "destructuring must have an initializer");
    parseError("const [x, y];", "const variables must have an initializer");
  }

  public void testComprehensions() {
    mode = LanguageMode.ECMASCRIPT6;
    String error = "unsupported language feature:"
        + " array/generator comprehensions";

    // array comprehensions
    parseError("[for (x of y) z];", error);
    parseError("[for ({x,y} of z) x+y];", error);
    parseError("[for (x of y) if (x<10) z];", error);
    parseError("[for (a = 5 of v) a];", "'identifier' expected");

    // generator comprehensions
    parseError("(for (x of y) z);", error);
    parseError("(for ({x,y} of z) x+y);", error);
    parseError("(for (x of y) if (x<10) z);", error);
    parseError("(for (a = 5 of v) a);", "'identifier' expected");
  }

  public void testLetForbidden1() {
    parseWarning("let x = 3;",
        "this language feature is only supported in es6 mode:"
        + " let declarations");
  }

  public void testLetForbidden2() {
    parseWarning("function f() { let x = 3; };",
        "this language feature is only supported in es6 mode:"
        + " let declarations");
  }

  public void testLetForbidden3() {
    mode = LanguageMode.ECMASCRIPT5_STRICT;
    parseError("function f() { var let = 3; }",
        "'identifier' expected");

    mode = LanguageMode.ECMASCRIPT6_STRICT;
    parseError("function f() { var let = 3; }",
        "'identifier' expected");
  }

  public void testYieldForbidden() {
    parseError("function f() { yield 3; }",
        "primary expression expected");
  }

  public void testGenerator() {
    mode = LanguageMode.ECMASCRIPT6_STRICT;
    parse("var obj = { *f() { yield 3; } };");
    parse("function* f() { yield 3; }");
    parse("function f() { return function* g() {} }");

    mode = LanguageMode.ECMASCRIPT5_STRICT;
    parseWarning("function* f() { yield 3; }",
        "this language feature is only supported in es6 mode: generators");
    parseWarning("var obj = { * f() { yield 3; } };",
        "this language feature is only supported in es6 mode: generators",
        "this language feature is only supported in es6 mode: member declarations");
  }

  public void testBracelessFunctionForbidden() {
    parseError("var sq = function(x) x * x;",
        "'{' expected");
  }

  public void testGeneratorsForbidden() {
    parseError("var i = (x for (x in obj));",
        "')' expected");
  }

  public void testGettersForbidden1() {
    parseError("var x = {get foo() { return 3; }};",
        NewIRFactory.GETTER_ERROR_MESSAGE);
  }

  public void testGettersForbidden2() {
    parseError("var x = {get foo bar() { return 3; }};",
        "'(' expected");
  }

  public void testGettersForbidden3() {
    parseError("var x = {a getter:function b() { return 3; }};",
        "'}' expected");
  }

  public void testGettersForbidden4() {
    parseError("var x = {\"a\" getter:function b() { return 3; }};",
        "':' expected");
  }

  public void testGettersForbidden5() {
    parseError("var x = {a: 2, get foo() { return 3; }};",
        NewIRFactory.GETTER_ERROR_MESSAGE);
  }

  public void testGettersForbidden6() {
    parseError("var x = {get 'foo'() { return 3; }};",
        NewIRFactory.GETTER_ERROR_MESSAGE);
  }

  public void testSettersForbidden() {
    parseError("var x = {set foo(a) { y = 3; }};",
        NewIRFactory.SETTER_ERROR_MESSAGE);
  }

  public void testSettersForbidden2() {
    // TODO(johnlenz): maybe just report the first error, when not in IDE mode?
    parseError("var x = {a setter:function b() { return 3; }};",
        "'}' expected");
  }

  public void testFileOverviewJSDoc1() {
    isIdeMode = true;

    Node n = parse("/** @fileoverview Hi mom! */ function Foo() {}");
    assertEquals(Token.FUNCTION, n.getFirstChild().getType());
    assertNotNull(n.getJSDocInfo());
    assertNull(n.getFirstChild().getJSDocInfo());
    assertEquals("Hi mom!",
        n.getJSDocInfo().getFileOverview());
  }

  public void testFileOverviewJSDocDoesNotHoseParsing() {
    assertEquals(
        Token.FUNCTION,
        parse("/** @fileoverview Hi mom! \n */ function Foo() {}")
            .getFirstChild().getType());
    assertEquals(
        Token.FUNCTION,
        parse("/** @fileoverview Hi mom! \n * * * */ function Foo() {}")
            .getFirstChild().getType());
    assertEquals(
        Token.FUNCTION,
        parse("/** @fileoverview \n * x */ function Foo() {}")
            .getFirstChild().getType());
    assertEquals(
        Token.FUNCTION,
        parse("/** @fileoverview \n * x \n */ function Foo() {}")
            .getFirstChild().getType());
  }

  public void testFileOverviewJSDoc2() {
    isIdeMode = true;

    Node n = parse("/** @fileoverview Hi mom! */"
        + " /** @constructor */ function Foo() {}");
    assertNotNull(n.getJSDocInfo());
    assertEquals("Hi mom!", n.getJSDocInfo().getFileOverview());
    assertNotNull(n.getFirstChild().getJSDocInfo());
    assertFalse(n.getFirstChild().getJSDocInfo().hasFileOverview());
    assertTrue(n.getFirstChild().getJSDocInfo().isConstructor());
  }

  public void testObjectLiteralDoc1() {
    Node n = parse("var x = {/** @type {number} */ 1: 2};");

    Node objectLit = n.getFirstChild().getFirstChild().getFirstChild();
    assertEquals(Token.OBJECTLIT, objectLit.getType());

    Node number = objectLit.getFirstChild();
    assertEquals(Token.STRING_KEY, number.getType());
    assertNotNull(number.getJSDocInfo());
  }

  public void testDuplicatedParam() {
    parseWarning("function foo(x, x) {}", "Duplicate parameter name \"x\"");
  }

  public void testLet() {
    mode = LanguageMode.ECMASCRIPT3;
    parse("var let");

    mode = LanguageMode.ECMASCRIPT5;
    parse("var let");

    mode = LanguageMode.ECMASCRIPT5_STRICT;
    parseError("var let", "'identifier' expected");

    mode = LanguageMode.ECMASCRIPT6;
    parse("var let");

    mode = LanguageMode.ECMASCRIPT6_STRICT;
    parseError("var let", "'identifier' expected");
  }

  public void testYield1() {
    mode = LanguageMode.ECMASCRIPT3;
    parse("var yield");

    mode = LanguageMode.ECMASCRIPT5;
    parse("var yield");

    mode = LanguageMode.ECMASCRIPT5_STRICT;
    parseError("var yield", "'identifier' expected");

    mode = LanguageMode.ECMASCRIPT6;
    parse("var yield");

    mode = LanguageMode.ECMASCRIPT6_STRICT;
    parseError("var yield", "'identifier' expected");
  }

  public void testYield2() {
    mode = LanguageMode.ECMASCRIPT6_STRICT;
    parse("function * f() { yield; }");
    parse("function * f() { yield /a/i; }");

    parseError("function * f() { 1 + yield; }", "primary expression expected");
    parseError("function * f() { 1 + yield 2; }", "primary expression expected");
    parseError("function * f() { yield 1 + yield 2; }", "primary expression expected");
    parseError("function * f() { yield(1) + yield(2); }", "primary expression expected");
    parse("function * f() { (yield 1) + (yield 2); }"); // OK
    parse("function * f() { yield * yield; }"); // OK  (yield * (yield))
    parseError("function * f() { yield + yield; }", "primary expression expected");
    parse("function * f() { (yield) + (yield); }"); // OK
    parse("function * f() { return yield; }"); // OK
    parse("function * f() { return yield 1; }"); // OK
  }

  public void testYield3() {
    mode = LanguageMode.ECMASCRIPT6_STRICT;
    // TODO(johnlenz): validate "yield" parsing. Firefox rejects this
    // use of "yield".
    parseError("function * f() { yield , yield; }");
  }

  public void testStringLineContinuation() {
    mode = LanguageMode.ECMASCRIPT3;
    Node n = parseError("'one\\\ntwo';",
        "String continuations are not supported in this language mode.");
    assertEquals("onetwo", n.getFirstChild().getFirstChild().getString());

    mode = LanguageMode.ECMASCRIPT5;
    parseWarning("'one\\\ntwo';", "String continuations are not recommended. See"
        + " https://google-styleguide.googlecode.com/svn/trunk/javascriptguide.xml#Multiline_string_literals");
    assertEquals("onetwo", n.getFirstChild().getFirstChild().getString());

    mode = LanguageMode.ECMASCRIPT6;
    parseWarning("'one\\\ntwo';", "String continuations are not recommended. See"
        + " https://google-styleguide.googlecode.com/svn/trunk/javascriptguide.xml#Multiline_string_literals");
    assertEquals("onetwo", n.getFirstChild().getFirstChild().getString());
  }

  public void testStringLiteral() {
    Node n = parse("'foo'");
    Node stringNode = n.getFirstChild().getFirstChild();
    assertEquals(Token.STRING, stringNode.getType());
    assertEquals("foo", stringNode.getString());
  }

  private Node testTemplateLiteral(String s) {
    mode = LanguageMode.ECMASCRIPT5;
    parseWarning(s,
        "this language feature is only supported in es6 mode: template literals");

    mode = LanguageMode.ECMASCRIPT6;
    return parse(s);
  }

  public void testUseTemplateLiteral() {
    testTemplateLiteral("f`hello world`;");
    testTemplateLiteral("`hello ${name} ${world}`.length;");
  }

  public void testTemplateLiteral() {
    testTemplateLiteral("``");
    testTemplateLiteral("`\"`");
    testTemplateLiteral("`\\\"`");
    testTemplateLiteral("`\\``");
    testTemplateLiteral("`hello world`;");
    testTemplateLiteral("`hello\nworld`;");
    testTemplateLiteral("`string containing \\`escaped\\` backticks`;");
    testTemplateLiteral("{ `in block` }");
    testTemplateLiteral("{ `in ${block}` }");
  }

  public void testTemplateLiteralWithLineContinuation() {
    mode = LanguageMode.ECMASCRIPT6;
    Node n = parseWarning("`string \\\ncontinuation`",
        "String continuations are not recommended. See"
        + " https://google-styleguide.googlecode.com/svn/trunk/javascriptguide.xml#Multiline_string_literals");
    Node templateLiteral = n.getFirstChild().getFirstChild();
    Node stringNode = templateLiteral.getFirstChild();
    assertEquals(Token.STRING, stringNode.getType());
    assertEquals("string continuation", stringNode.getString());
  }

  public void testTemplateLiteralSubstitution() {
    mode = LanguageMode.ECMASCRIPT6;
    parse("`hello ${name}`;");
    parse("`hello ${name} ${world}`;");
    parse("`hello ${name }`");
    parseError("`hello ${name", "Expected '}' after expression in template literal");
    parseError("`hello ${name tail}", "Expected '}' after expression in template literal");
  }

  public void testUnterminatedTemplateLiteral() {
    mode = LanguageMode.ECMASCRIPT6;
    parseError("`hello",
        "Unterminated template literal");
    parseError("`hello\\`",
        "Unterminated template literal");
  }

  public void testIncorrectEscapeSequenceInTemplateLiteral() {
    parseError("`hello\\x",
        "Hex digit expected");
    parseError("`hello\\x`",
        "Hex digit expected");
  }

  public void testExponentialLiterals() {
    parse("0e0");
    parse("0E0");
    parse("0E1");
    parse("1E0");
    parse("1E-0");
    parse("10E10");
    parse("10E-10");
    parse("1.0E1");
    parseError("01E0",
        "Semi-colon expected");
    parseError("0E",
        "Exponent part must contain at least one digit");
    parseError("1E-",
        "Exponent part must contain at least one digit");
    parseError("1E1.1",
        "Semi-colon expected");
  }

  public void testBinaryLiterals() {
    mode = LanguageMode.ECMASCRIPT3;
    parseWarning("0b0001;",
        "Binary integer literals are not supported in this language mode.");
    mode = LanguageMode.ECMASCRIPT5;
    parseWarning("0b0001;",
        "Binary integer literals are not supported in this language mode.");
    mode = LanguageMode.ECMASCRIPT6;
    parse("0b0001;");
  }

  public void testOctalLiterals() {
    mode = LanguageMode.ECMASCRIPT3;
    parseWarning("0o0001;",
        "Octal integer literals are not supported in this language mode.");
    mode = LanguageMode.ECMASCRIPT5;
    parseWarning("0o0001;",
        "Octal integer literals are not supported in this language mode.");
    mode = LanguageMode.ECMASCRIPT6;
    parse("0o0001;");
  }

  public void testOldStyleOctalLiterals() {
    mode = LanguageMode.ECMASCRIPT3;
    parseWarning("0001;",
        "Octal integer literals are not supported in Ecmascript 5 strict mode.");

    mode = LanguageMode.ECMASCRIPT5;
    parseWarning("0001;",
        "Octal integer literals are not supported in Ecmascript 5 strict mode.");

    mode = LanguageMode.ECMASCRIPT6;
    parseWarning("0001;",
        "Octal integer literals are not supported in Ecmascript 5 strict mode.");
  }

  // TODO(tbreisacher): We need much clearer error messages for this case.
  public void testInvalidOctalLiterals() {
    mode = LanguageMode.ECMASCRIPT3;
    parseError("0o08;",
        "Semi-colon expected");

    mode = LanguageMode.ECMASCRIPT5;
    parseError("0o08;",
        "Semi-colon expected");

    mode = LanguageMode.ECMASCRIPT6;
    parseError("0o08;",
        "Semi-colon expected");
  }

  public void testInvalidOldStyleOctalLiterals() {
    mode = LanguageMode.ECMASCRIPT3;
    parseError("08;",
        "Invalid number literal.");

    mode = LanguageMode.ECMASCRIPT5;
    parseError("08;",
        "Invalid number literal.");

    mode = LanguageMode.ECMASCRIPT6;
    parseError("08;",
        "Invalid number literal.");
  }

  public void testGetter() {
    mode = LanguageMode.ECMASCRIPT3;
    parseError("var x = {get 1(){}};",
        NewIRFactory.GETTER_ERROR_MESSAGE);
    parseError("var x = {get 'a'(){}};",
        NewIRFactory.GETTER_ERROR_MESSAGE);
    parseError("var x = {get a(){}};",
        NewIRFactory.GETTER_ERROR_MESSAGE);
    mode = LanguageMode.ECMASCRIPT5;
    parse("var x = {get 1(){}};");
    parse("var x = {get 'a'(){}};");
    parse("var x = {get a(){}};");
    parseError("var x = {get a(b){}};", "')' expected");
  }

  public void testSetter() {
    mode = LanguageMode.ECMASCRIPT3;
    parseError("var x = {set 1(x){}};",
        NewIRFactory.SETTER_ERROR_MESSAGE);
    parseError("var x = {set 'a'(x){}};",
        NewIRFactory.SETTER_ERROR_MESSAGE);
    parseError("var x = {set a(x){}};",
        NewIRFactory.SETTER_ERROR_MESSAGE);
    mode = LanguageMode.ECMASCRIPT5;
    parse("var x = {set 1(x){}};");
    parse("var x = {set 'a'(x){}};");
    parse("var x = {set a(x){}};");
    parseError("var x = {set a(){}};",
        "'identifier' expected");
  }

  public void testLamestWarningEver() {
    // This used to be a warning.
    parse("var x = /** @type {undefined} */ (y);");
    parse("var x = /** @type {void} */ (y);");
  }

  public void testUnfinishedComment() {
    parseError("/** this is a comment ", "unterminated comment");
  }

  public void testHtmlStartCommentAtStartOfLine() {
    parseWarning("<!-- This text is ignored.\nalert(1)", HTML_COMMENT_WARNING);
  }

  public void testHtmlStartComment() {
    parseWarning("alert(1) <!-- This text is ignored.\nalert(2)",
        HTML_COMMENT_WARNING);
  }

  public void testHtmlEndCommentAtStartOfLine() {
    parseWarning("alert(1)\n --> This text is ignored.", HTML_COMMENT_WARNING);
  }

  // "-->" is not the start of a comment, when it is not at the beginning
  // of a line.
  public void testHtmlEndComment() {
    parse("while (x --> 0) {\n  alert(1)\n}");
  }

  public void testParseBlockDescription() {
    isIdeMode = true;

    Node n = parse("/** This is a variable. */ var x;");
    Node var = n.getFirstChild();
    assertNotNull(var.getJSDocInfo());
    assertEquals("This is a variable.",
        var.getJSDocInfo().getBlockDescription());
  }

  public void testUnnamedFunctionStatement() {
    // Statements
    parseError("function() {};", "'identifier' expected");
    parseError("if (true) { function() {}; }", "'identifier' expected");
    parse("function f() {};");
    // Expressions
    parse("(function f() {});");
    parse("(function () {});");
  }

  public void testReservedKeywords() {
    mode = LanguageMode.ECMASCRIPT3;

    parseError("var boolean;", "identifier is a reserved word");
    parseError("function boolean() {};",
        "identifier is a reserved word");
    parseError("boolean = 1;", "identifier is a reserved word");

    parseError("class = 1;", "'identifier' expected");
    parseError("public = 2;", "primary expression expected");

    mode = LanguageMode.ECMASCRIPT5;

    parse("var boolean;");
    parse("function boolean() {};");
    parse("boolean = 1;");

    parseError("class = 1;", "'identifier' expected");
    // TODO(johnlenz): reenable
    //parse("public = 2;");

    mode = LanguageMode.ECMASCRIPT5_STRICT;

    parse("var boolean;");
    parse("function boolean() {};");
    parse("boolean = 1;");
    parseError("public = 2;", "primary expression expected");

    parseError("class = 1;", "'identifier' expected");
  }

  public void testKeywordsAsProperties() {
    mode = LanguageMode.ECMASCRIPT3;

    parseWarning("var x = {function: 1};", NewIRFactory.INVALID_ES3_PROP_NAME);
    parseWarning("x.function;", NewIRFactory.INVALID_ES3_PROP_NAME);
    parseError("var x = {get x(){} };",
        NewIRFactory.GETTER_ERROR_MESSAGE);
    parseError("var x = {get function(){} };", NewIRFactory.GETTER_ERROR_MESSAGE);
    parseError("var x = {get 'function'(){} };",
        NewIRFactory.GETTER_ERROR_MESSAGE);
    parseError("var x = {get 1(){} };",
        NewIRFactory.GETTER_ERROR_MESSAGE);
    parseError("var x = {set function(a){} };", NewIRFactory.SETTER_ERROR_MESSAGE);
    parseError("var x = {set 'function'(a){} };",
        NewIRFactory.SETTER_ERROR_MESSAGE);
    parseError("var x = {set 1(a){} };",
        NewIRFactory.SETTER_ERROR_MESSAGE);
    parseWarning("var x = {class: 1};", NewIRFactory.INVALID_ES3_PROP_NAME);
    parse("var x = {'class': 1};");
    parseWarning("x.class;", NewIRFactory.INVALID_ES3_PROP_NAME);
    parse("x['class'];");
    parse("var x = {let: 1};");  // 'let' is not reserved in ES3
    parse("x.let;");
    parse("var x = {yield: 1};"); // 'yield' is not reserved in ES3
    parse("x.yield;");
    parseWarning("x.prototype.catch = function() {};",
        NewIRFactory.INVALID_ES3_PROP_NAME);
    parseWarning("x().catch();", NewIRFactory.INVALID_ES3_PROP_NAME);

    mode = LanguageMode.ECMASCRIPT5;

    parse("var x = {function: 1};");
    parse("x.function;");
    parse("var x = {get function(){} };");
    parse("var x = {get 'function'(){} };");
    parse("var x = {get 1(){} };");
    parse("var x = {set function(a){} };");
    parse("var x = {set 'function'(a){} };");
    parse("var x = {set 1(a){} };");
    parse("var x = {class: 1};");
    parse("x.class;");
    parse("var x = {let: 1};");
    parse("x.let;");
    parse("var x = {yield: 1};");
    parse("x.yield;");
    parse("x.prototype.catch = function() {};");
    parse("x().catch();");

    mode = LanguageMode.ECMASCRIPT5_STRICT;

    parse("var x = {function: 1};");
    parse("x.function;");
    parse("var x = {get function(){} };");
    parse("var x = {get 'function'(){} };");
    parse("var x = {get 1(){} };");
    parse("var x = {set function(a){} };");
    parse("var x = {set 'function'(a){} };");
    parse("var x = {set 1(a){} };");
    parse("var x = {class: 1};");
    parse("x.class;");
    parse("var x = {let: 1};");
    parse("x.let;");
    parse("var x = {yield: 1};");
    parse("x.yield;");
    parse("x.prototype.catch = function() {};");
    parse("x().catch();");
  }

  public void testKeywordsAsPropertiesInExterns1() {
    mode = LanguageMode.ECMASCRIPT3;

    parse("/** @fileoverview\n@externs\n*/\n var x = {function: 1};");
  }

  public void testKeywordsAsPropertiesInExterns2() {
    mode = LanguageMode.ECMASCRIPT3;

    parse("/** @fileoverview\n@externs\n*/\n var x = {}; x.function + 1;");
  }

  public void testUnicodeInIdentifiers() {
    parse("var \\u00fb");
    parse("Js\\u00C7ompiler");
    parse("Js\\u0043ompiler");
  }

  public void testUnicodePointEscapeInIdentifiers() {
    parse("var \\u{0043}");
    parse("Js\\u{0043}ompiler");
    parse("Js\\u{765}ompiler");
  }

  public void testUnicodePointEscapeStringLiterals() {
    parse("var i = \'\\u0043ompiler\'");
    parse("var i = \'\\u{43}ompiler\'");
    parse("var i = \'\\u{1f42a}ompiler\'");
    parse("var i = \'\\u{2603}ompiler\'");
    parse("var i = \'\\u{1}ompiler\'");
  }

  public void testInvalidUnicodePointEscapeInIdentifiers() {
    parseError("var \\u{defg", "Invalid escape sequence");
    parseError("var \\u{defgRestOfIdentifier", "Invalid escape sequence");
    parseError("var \\u{DEFG}", "Invalid escape sequence");
    parseError("Js\\u{}ompiler", "Invalid escape sequence");
    // Legal unicode but invalid in identifier
    parseError("Js\\u{99}ompiler", "Invalid escape sequence");
    parseError("Js\\u{10000}ompiler", "Invalid escape sequence");
  }

  public void testInvalidUnicodePointEscapeStringLiterals() {
    parseError("var i = \'\\u{defg\'", "Hex digit expected");
    parseError("var i = \'\\u{defgRestOfIdentifier\'", "Hex digit expected");
    parseError("var i = \'\\u{DEFG}\'", "Hex digit expected");
    parseError("var i = \'Js\\u{}ompiler\'", "Empty unicode escape");
    parseError("var i = \'\\u{345", "Hex digit expected");
  }

  public void testInvalidEscape() {
    parseError("var \\x39abc", "Invalid escape sequence");
    parseError("var abc\\t", "Invalid escape sequence");
  }

  public void testEOFInUnicodeEscape() {
    parseError("var \\u1", "Invalid escape sequence");
    parseError("var \\u12", "Invalid escape sequence");
    parseError("var \\u123", "Invalid escape sequence");
  }

  public void testEndOfIdentifierInUnicodeEscape() {
    parseError("var \\u1 = 1;", "Invalid escape sequence");
    parseError("var \\u12 = 2;", "Invalid escape sequence");
    parseError("var \\u123 = 3;", "Invalid escape sequence");
  }

  public void testInvalidUnicodeEscape() {
    parseError("var \\uDEFG", "Invalid escape sequence");
  }

  public void testUnicodeEscapeInvalidIdentifierStart() {
    parseError("var \\u0037yler",
        "Character '7' (U+0037) is not a valid identifier start char");
    parseError("var \\u{37}yler",
        "Character '7' (U+0037) is not a valid identifier start char");
    parseError("var \\u0020space",
        "Invalid escape sequence");
  }

  public void testUnicodeEscapeInvalidIdentifierChar() {
    parseError("var sp\\u0020ce",
        "Invalid escape sequence");
  }

  /**
   * It is illegal to use a keyword as an identifier, even if you use
   * unicode escapes to obscure the fact that you are trying do that.
   */
  public void testKeywordAsIdentifier() {
    parseError("var while;", "'identifier' expected");
    parseError("var wh\\u0069le;", "'identifier' expected");
  }

  public void testGetPropFunctionName() {
    parseError("function a.b() {}",
        "'(' expected");
    parseError("var x = function a.b() {}",
        "'(' expected");
  }

  public void testGetPropFunctionNameIdeMode() {
    // In IDE mode, we try to fix up the tree, but sometimes
    // this leads to even more errors.
    isIdeMode = true;
    parseError("function a.b() {}",
        "'(' expected",
        "',' expected",
        "Invalid trailing comma in formal parameter list");
    parseError("var x = function a.b() {}",
        "'(' expected",
        "',' expected",
        "Invalid trailing comma in formal parameter list");
  }

  public void testIdeModePartialTree() {
    Node partialTree = parseError("function Foo() {} f.",
        "'identifier' expected");
    assertNull(partialTree);

    isIdeMode = true;
    partialTree = parseError("function Foo() {} f.",
        "'identifier' expected");
    assertNotNull(partialTree);
  }

  public void testForEach() {
    parseError(
        "function f(stamp, status) {\n" +
        "  for each ( var curTiming in this.timeLog.timings ) {\n" +
        "    if ( curTiming.callId == stamp ) {\n" +
        "      curTiming.flag = status;\n" +
        "      break;\n" +
        "    }\n" +
        "  }\n" +
        "};",
        "'(' expected");
  }

  public void testMisplacedTypeAnnotation1() {
    // misuse with COMMA
    parseWarning(
        "var o = {};" +
        "/** @type {string} */ o.prop1 = 1, o.prop2 = 2;",
        MISPLACED_TYPE_ANNOTATION);
  }

  public void testMisplacedTypeAnnotation2() {
    // missing parentheses for the cast.
    parseWarning(
        "var o = /** @type {string} */ getValue();",
        MISPLACED_TYPE_ANNOTATION);
  }

  public void testMisplacedTypeAnnotation3() {
    // missing parentheses for the cast.
    parseWarning(
        "var o = 1 + /** @type {string} */ value;",
        MISPLACED_TYPE_ANNOTATION);
  }

  public void testMisplacedTypeAnnotation4() {
    // missing parentheses for the cast.
    parseWarning(
        "var o = /** @type {!Array.<string>} */ ['hello', 'you'];",
        MISPLACED_TYPE_ANNOTATION);
  }

  public void testMisplacedTypeAnnotation5() {
    // missing parentheses for the cast.
    parseWarning(
        "var o = (/** @type {!Foo} */ {});",
        MISPLACED_TYPE_ANNOTATION);
  }

  public void testMisplacedTypeAnnotation6() {
    parseWarning("var o = /** @type {function():string} */ function() {return 'str';}",
        MISPLACED_TYPE_ANNOTATION);
  }

  public void testValidTypeAnnotation1() {
    parse("/** @type {string} */ var o = 'str';");
    parse("var /** @type {string} */ o = 'str', /** @type {number} */ p = 0;");
    parse("/** @type {function():string} */ function o() { return 'str'; }");
    parse("var o = {}; /** @type {string} */ o.prop = 'str';");
    parse("var o = {}; /** @type {string} */ o['prop'] = 'str';");
    parse("var o = { /** @type {string} */ prop : 'str' };");
    parse("var o = { /** @type {string} */ 'prop' : 'str' };");
    parse("var o = { /** @type {string} */ 1 : 'str' };");
  }

  public void testValidTypeAnnotation2() {
    mode = LanguageMode.ECMASCRIPT5;
    parse("var o = { /** @type {string} */ get prop() { return 'str' }};");
    parse("var o = { /** @type {string} */ set prop(s) {}};");
  }

  public void testValidTypeAnnotation3() {
    // This one we don't currently support in the type checker but
    // we would like to.
    parse("try {} catch (/** @type {Error} */ e) {}");
  }

  public void testParsingAssociativity() {
    assertNodeEquality(parse("x * y * z"), parse("(x * y) * z"));
    assertNodeEquality(parse("x + y + z"), parse("(x + y) + z"));
    assertNodeEquality(parse("x | y | z"), parse("(x | y) | z"));
    assertNodeEquality(parse("x & y & z"), parse("(x & y) & z"));
    assertNodeEquality(parse("x ^ y ^ z"), parse("(x ^ y) ^ z"));
    assertNodeEquality(parse("x || y || z"), parse("(x || y) || z"));
    assertNodeEquality(parse("x && y && z"), parse("(x && y) && z"));
  }

  public void testIssue1116() {
    parse("/**/");
  }

  public void testUnterminatedStringLiteral() {
    parseError("var unterm = 'forgot closing quote",
        "Unterminated string literal");

    parseError("var unterm = 'forgot closing quote\n"
        + "alert(unterm);",
        "Unterminated string literal");
  }

  /**
   * @bug 14231379
   */
  public void testUnterminatedRegExp() {
    parseError("var unterm = /forgot trailing slash",
        "Expected '/' in regular expression literal");

    parseError("var unterm = /forgot trailing slash\n" +
        "alert(unterm);",
        "Expected '/' in regular expression literal");
  }

  public void testRegExp() {
    assertNodeEquality(parse("/a/"), script(expr(regex("a"))));
    assertNodeEquality(parse("/\\\\/"), script(expr(regex("\\\\"))));
    assertNodeEquality(parse("/\\s/"), script(expr(regex("\\s"))));
    assertNodeEquality(parse("/\\u000A/"), script(expr(regex("\\u000A"))));
    assertNodeEquality(parse("/[\\]]/"), script(expr(regex("[\\]]"))));
  }

  public void testRegExpFlags() {
    // Various valid combinations.
    parse("/a/");
    parse("/a/i");
    parse("/a/g");
    parse("/a/m");
    parse("/a/ig");
    parse("/a/gm");
    parse("/a/mgi");

    // Invalid combinations
    parseError("/a/a", "Invalid RegExp flag 'a'");
    parseError("/a/b", "Invalid RegExp flag 'b'");
    parseError("/a/abc",
        "Invalid RegExp flag 'a'",
        "Invalid RegExp flag 'b'",
        "Invalid RegExp flag 'c'");
  }

  /**
   * New RegExp flags added in ES6.
   */
  public void testES6RegExpFlags() {
    mode = LanguageMode.ECMASCRIPT6;
    parse("/a/y");
    parse("/a/u");

    mode = LanguageMode.ECMASCRIPT5;
    parseWarning("/a/y",
        "this language feature is only supported in es6 mode: new RegExp flag 'y'");
    parseWarning("/a/u",
        "this language feature is only supported in es6 mode: new RegExp flag 'u'");
    parseWarning("/a/yu",
        "this language feature is only supported in es6 mode: new RegExp flag 'y'",
        "this language feature is only supported in es6 mode: new RegExp flag 'u'");
  }

  public void testDefaultParameters() {
    mode = LanguageMode.ECMASCRIPT6;
    parse("function f(a, b=0) {}");
    parse("function f(a, b=0, c) {}");

    mode = LanguageMode.ECMASCRIPT5;
    parseWarning("function f(a, b=0) {}",
        "this language feature is only supported in es6 mode: default parameters");
  }

  public void testDefaultParametersWithRestParameters() {
    mode = LanguageMode.ECMASCRIPT6;
    parse("function f(a=0, ...b) {}");
    parse("function f(a, b=0, ...c) {}");
    parse("function f(a, b=0, c=1, ...d) {}");
  }

  public void testClass1() {
    mode = LanguageMode.ECMASCRIPT6;
    parse("class C {}");

    mode = LanguageMode.ECMASCRIPT5;
    parseWarning("class C {}",
        "this language feature is only supported in es6 mode: class");

    mode = LanguageMode.ECMASCRIPT3;
    parseWarning("class C {}",
        "this language feature is only supported in es6 mode: class");

  }

  public void testClass2() {
    mode = LanguageMode.ECMASCRIPT6;
    parse("class C {}");

    parse("class C {\n" +
          "  member() {}\n" +
          "  get field() {}\n" +
          "  set field(a) {}\n" +
          "}\n");

    parse("class C {\n" +
        "  static member() {}\n" +
        "  static get field() {}\n" +
        "  static set field(a) {}\n" +
        "}\n");
  }

  public void testClass3() {
    mode = LanguageMode.ECMASCRIPT6;
    parse("class C {\n" +
          "  member() {};\n" +
          "  get field() {};\n" +
          "  set field(a) {};\n" +
          "}\n");

    parse("class C {\n" +
        "  static member() {};\n" +
        "  static get field() {};\n" +
        "  static set field(a) {};\n" +
        "}\n");
  }

  public void testClassKeywordsAsMethodNames() {
    mode = LanguageMode.ECMASCRIPT6;
    parse(Joiner.on('\n').join(
        "class KeywordMethods {",
        "  continue() {}",
        "  throw() {}",
        "  else() {}",
        "}"));
  }

  public void testSuper1() {
    mode = LanguageMode.ECMASCRIPT6;

    // TODO(johnlenz): super in global scope should be a syntax error
    parse("super;");

    parse("function f() {super;};");

    mode = LanguageMode.ECMASCRIPT5;
    parseWarning("super;",
        "this language feature is only supported in es6 mode: super");

    mode = LanguageMode.ECMASCRIPT3;
    parseWarning("super;",
        "this language feature is only supported in es6 mode: super");
  }

  public void testArrow1() {
    mode = LanguageMode.ECMASCRIPT6;

    parse("()=>1;");
    parse("()=>{}");
    parse("(a,b) => a + b;");
    parse("a => b");
    parse("a => { return b }");
    parse("a => b");

    mode = LanguageMode.ECMASCRIPT5;
    parseWarning("a => b",
        "this language feature is only supported in es6 mode: " +
        "short function syntax");

    mode = LanguageMode.ECMASCRIPT3;
    parseWarning("a => b;",
        "this language feature is only supported in es6 mode: " +
        "short function syntax");
  }

  public void testArrowInvalid() {
    mode = LanguageMode.ECMASCRIPT6;
    parseError("*()=>1;", "primary expression expected");
    parseError("var f = x\n=>2", "No newline allowed before '=>'");
    parseError("f = (x,y)\n=>2;", "No newline allowed before '=>'");
    parseError("f( (x,y)\n=>2)", "No newline allowed before '=>'");
  }

  public void testForIn_ES6() {
    mode = LanguageMode.ECMASCRIPT6;

    parse("for (a in b) c;");
    parse("for (var a in b) c;");
    parse("for (let a in b) c;");
    parse("for (const a in b) c;");

    parseError("for (a=1 in b) c;", "';' expected");
    parseError("for (let a=1 in b) c;",
        "for-in statement may not have initializer");
    parseError("for (const a=1 in b) c;",
        "for-in statement may not have initializer");
    parseError("for (var a=1 in b) c;",
        "for-in statement may not have initializer");
  }

  public void testForIn_ES5() {
    mode = LanguageMode.ECMASCRIPT5;

    parse("for (a in b) c;");
    parse("for (var a in b) c;");

    parseError("for (a=1 in b) c;", "';' expected");
    parseWarning("for (var a=1 in b) c;",
        "for-in statement should not have initializer");
  }

  public void testForInDestructuring() {
    mode = LanguageMode.ECMASCRIPT6;

    parse("for ({a} in b) c;");
    parse("for (var {a} in b) c;");
    parse("for (let {a} in b) c;");
    parse("for (const {a} in b) c;");

    parse("for ({a: b} in c) d;");
    parse("for (var {a: b} in c) d;");
    parse("for (let {a: b} in c) d;");
    parse("for (const {a: b} in c) d;");

    parse("for ([a] in b) c;");
    parse("for (var [a] in b) c;");
    parse("for (let [a] in b) c;");
    parse("for (const [a] in b) c;");

    parseError("for ({a: b} = foo() in c) d;", "';' expected");
    parseError("for (let {a: b} = foo() in c) d;",
        "for-in statement may not have initializer");
    parseError("for (const {a: b} = foo() in c) d;",
        "for-in statement may not have initializer");
    parseError("for (var {a: b} = foo() in c) d;",
        "for-in statement may not have initializer");

    parseError("for ([a] = foo() in b) c;",
        "';' expected");
    parseError("for (let [a] = foo() in b) c;",
        "for-in statement may not have initializer");
    parseError("for (const [a] = foo() in b) c;",
        "for-in statement may not have initializer");
    parseError("for (var [a] = foo() in b) c;",
        "for-in statement may not have initializer");
  }

  public void testForOf1() {
    mode = LanguageMode.ECMASCRIPT6;

    parse("for(a of b) c;");
    parse("for(let a of b) c;");
    parse("for(const a of b) c;");
  }

  public void testForOf2() {
    mode = LanguageMode.ECMASCRIPT6;

    parseError("for(a=1 of b) c;", "';' expected");
    parseError("for(let a=1 of b) c;",
        "for-of statement may not have initializer");
    parseError("for(const a=1 of b) c;",
        "for-of statement may not have initializer");
  }

  public void testInvalidDestructuring() {
    mode = LanguageMode.ECMASCRIPT6;

    // {x: 5} and {x: 'str'} are valid object literals but not valid patterns.
    parseError("for ({x: 5} in foo()) {}", "Invalid LHS for a for-in loop");
    parseError("for ({x: 'str'} in foo()) {}", "Invalid LHS for a for-in loop");
    parseError("var {x: 5} = foo();", "'identifier' expected");
    parseError("var {x: 'str'} = foo();", "'identifier' expected");
    parseError("({x: 5} = foo());", "invalid assignment target");
    parseError("({x: 'str'} = foo());", "invalid assignment target");

    // {method(){}} is a valid object literal but not a valid object pattern.
    parseError("function f({method(){}}) {}", "'}' expected");
    parseError("function f({method(){}} = foo()) {}", "'}' expected");
  }

  public void testForOfPatterns() {
    mode = LanguageMode.ECMASCRIPT6;

    parse("for({x} of b) c;");
    parse("for({x: y} of b) c;");
    parse("for([x, y] of b) c;");
    parse("for([x, ...y] of b) c;");

    parse("for(let {x} of b) c;");
    parse("for(let {x: y} of b) c;");
    parse("for(let [x, y] of b) c;");
    parse("for(let [x, ...y] of b) c;");

    parse("for(const {x} of b) c;");
    parse("for(const {x: y} of b) c;");
    parse("for(const [x, y] of b) c;");
    parse("for(const [x, ...y] of b) c;");

    parse("for(var {x} of b) c;");
    parse("for(var {x: y} of b) c;");
    parse("for(var [x, y] of b) c;");
    parse("for(var [x, ...y] of b) c;");
  }

  public void testForOfPatternsWithInitializer() {
    mode = LanguageMode.ECMASCRIPT6;

    parseError("for({x}=a of b) c;", "';' expected");
    parseError("for({x: y}=a of b) c;", "';' expected");
    parseError("for([x, y]=a of b) c;", "';' expected");
    parseError("for([x, ...y]=a of b) c;", "';' expected");

    parseError("for(let {x}=a of b) c;", "for-of statement may not have initializer");
    parseError("for(let {x: y}=a of b) c;", "for-of statement may not have initializer");
    parseError("for(let [x, y]=a of b) c;", "for-of statement may not have initializer");
    parseError("for(let [x, ...y]=a of b) c;", "for-of statement may not have initializer");

    parseError("for(const {x}=a of b) c;", "for-of statement may not have initializer");
    parseError("for(const {x: y}=a of b) c;", "for-of statement may not have initializer");
    parseError("for(const [x, y]=a of b) c;", "for-of statement may not have initializer");
    parseError("for(const [x, ...y]=a of b) c;", "for-of statement may not have initializer");
  }

  public void testImport() {
    mode = LanguageMode.ECMASCRIPT6;

    parse("import 'someModule'");
    parse("import d from './someModule'");
    parse("import {} from './someModule'");
    parse("import {x, y} from './someModule'");
    parse("import {x as x1, y as y1} from './someModule'");
    parse("import {x as x1, y as y1, } from './someModule'");
    parse("import * as sm from './someModule'");
  }

  public void testShebang() {
    parse("#!/usr/bin/node\n var x = 1;");
    parseError("var x = 1; \n #!/usr/bin/node",
        "primary expression expected");
  }


  public void testLookaheadGithubIssue699() {
    long start = System.currentTimeMillis();
    parse(
        "[1,[1,[1,[1,[1,[1,\n" +
        "[1,[1,[1,[1,[1,[1,\n" +
        "[1,[1,[1,[1,[1,[1,\n" +
        "[1,[1,[1,[1,[1,[1,\n" +
        "[1,[1,[1,[1,[1,[1,\n" +
        "[1,[1,\n" +
        "[1]]]]]]]]]]]]]]]]]]]]]]]]]]]]]]]]] ");

    long stop = System.currentTimeMillis();

    assertTrue("Long runtime: " + (stop - start) , stop - start < 5000);

  }

  private Node script(Node stmt) {
    Node n = new Node(Token.SCRIPT, stmt);
    n.setIsSyntheticBlock(true);
    return n;
  }

  private Node expr(Node n) {
    return new Node(Token.EXPR_RESULT, n);
  }

  private Node regex(String regex) {
    return new Node(Token.REGEXP, Node.newString(regex));
  }

  /**
   * Verify that the given code has the given parse errors.
   * @return If in IDE mode, returns a partial tree.
   */
  private Node parseError(String source, String... errors) {
    TestErrorReporter testErrorReporter = new TestErrorReporter(errors, null);
    ParseResult result = ParserRunner.parse(
        new SimpleSourceFile("input", false),
        source,
        ParserRunner.createConfig(isIdeMode, mode, false, false, null),
        testErrorReporter);
    Node script = result.ast;

    // verifying that all errors were seen
    assertTrue(testErrorReporter.hasEncounteredAllErrors());
    assertTrue(testErrorReporter.hasEncounteredAllWarnings());

    return script;
  }


  /**
   * Verify that the given code has the given parse warnings.
   * @return The parse tree.
   */
  private Node parseWarning(String string, String... warnings) {
    TestErrorReporter testErrorReporter = new TestErrorReporter(null, warnings);
    Node script = null;
    StaticSourceFile file = new SimpleSourceFile("input", false);
    script = ParserRunner.parse(file,
      string,
<<<<<<< HEAD
      ParserRunner.createConfig(isIdeMode, mode, false, allowTypeSyntax, null),
=======
      ParserRunner.createConfig(isIdeMode, mode, false, false, null),
>>>>>>> 745a6cb5
      testErrorReporter).ast;

    // verifying that all warnings were seen
    assertTrue(testErrorReporter.hasEncounteredAllErrors());
    assertTrue(testErrorReporter.hasEncounteredAllWarnings());

    return script;
  }

  /**
   * Verify that the given code has no parse warnings or errors.
   * @return The parse tree.
   */
  private Node parse(String string) {
    return parseWarning(string);
  }

  private static class ParserResult {
    private final String code;
    private final Node node;

    private ParserResult(String code, Node node) {
      this.code = code;
      this.node = node;
    }
  }
}<|MERGE_RESOLUTION|>--- conflicted
+++ resolved
@@ -2585,11 +2585,7 @@
     StaticSourceFile file = new SimpleSourceFile("input", false);
     script = ParserRunner.parse(file,
       string,
-<<<<<<< HEAD
-      ParserRunner.createConfig(isIdeMode, mode, false, allowTypeSyntax, null),
-=======
       ParserRunner.createConfig(isIdeMode, mode, false, false, null),
->>>>>>> 745a6cb5
       testErrorReporter).ast;
 
     // verifying that all warnings were seen
